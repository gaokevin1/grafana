+++
title = "Manage alerting rules"
description = "Manage alerting rules"
keywords = ["grafana", "alerting", "guide", "rules", "view"]
weight = 402
+++

# Manage alerting rules

The Alerting page lists existing Grafana 8 alerting rules. By default, rules are grouped by types of data sources. The Grafana section lists all Grafana managed rules. Alerting rules for Prometheus compatible data sources are also listed here. You can view alerting rules for Prometheus compatible data sources but you cannot edit them.

The Cortex/Loki rules section lists all rules for external Prometheus or Loki data sources. Cloud alerting rules are also listed in this section.

- [View alerting rules](#view-alerting-rule)
- [Filter alerting rules](#filter-alerting-rules)
- [Edit or delete an alerting rule](#edit-or-delete-an-alerting-rule)

## View alerting rules

To view alerting details:

1. In the Grafana menu, click the **Alerting** (bell) icon to open the Alerting page. By default, the group view displays.
1. In **View as**, toggle between group or state views by clicking the relevant option. See [Group view](#group-view) and [State view](#state-view) for more information.
1. Expand the rule row to view the rule labels, annotations, data sources the rule queries, and a list of alert instances resulting from this rule.

{{< figure src="/static/img/docs/alerting/unified/rule-details-8-0.png" max-width="650px" caption="Alerting rule details" >}}

### Group view

Group view shows Grafana alert rules grouped by folder and Loki or Prometheus alert rules grouped by `namespace` + `group`. This is the default rule list view, intended for managing rules. You can expand each group to view a list of rules in this group. Expand a rule further to view its details. You can also expand action buttons and alerts resulting from the rule to view their details.

{{< figure src="/static/img/docs/alerting/unified/rule-list-group-view-8-0.png" max-width="800px" caption="Alerting grouped view" >}}

### State view

State view shows alert rules grouped by state. Use this view to get an overview of which rules are in what state. Each rule can be expanded to view its details. Action buttons and any alerts generated by this rule, and each alert can be further expanded to view its details.

{{< figure src="/static/img/docs/alerting/unified/rule-list-state-view-8-0.png" max-width="800px" caption="Alerting state view" >}}

## Filter alerting rules

To filter alerting rules:

- From **Select data sources**, select a data source. You can see alerting rules that query the selected data source.
- In the **Search by label**, enter search criteria using label selectors. For example, `environment=production,region=~US|EU,severity!=warning`.
- From **Filter alerts by state**, select an alerting state you want to see. You can see alerting rules that match the state. Rules matching other states are hidden.

## Edit or delete an alerting rule

Grafana managed alerting rules can only be edited or deleted by users with Edit permissions for the folder storing the rules. Alerting rules for an external Cortex or Loki instance can be edited or deleted by users with Editor or Admin roles.
To edit or delete a rule:

<<<<<<< HEAD
If you do not want rules to be loaded from a Prometheus or Loki data source, go to its settings page and clear the **Manage alerts via Alerting UI** checkbox.

## Configure ruler service HTTP options separately

If Cortex or Loki is running in microservices mode and the ruler service has a different URL or auth settings than the Cortex / Loki data source, go to data source settings, toggle **Custom ruler URL** and fill out alternative HTTP settings for the ruler.
=======
1. Expand a rule row until you can see the rule controls of **View**, **Edit**, and **Delete**.
1. Click **Edit** to open the create rule page. Make updates following instructions in [Create a Grafana managed alerting rule]({{< relref "./create-grafana-managed-rule.md" >}}) or [Create a Cortex or Loki managed alerting rule]({{< relref "./create-cortex-loki-managed-rule.md" >}}).
1. Click **Delete** to delete a rule.
>>>>>>> 14decdb5
<|MERGE_RESOLUTION|>--- conflicted
+++ resolved
@@ -50,14 +50,6 @@
 Grafana managed alerting rules can only be edited or deleted by users with Edit permissions for the folder storing the rules. Alerting rules for an external Cortex or Loki instance can be edited or deleted by users with Editor or Admin roles.
 To edit or delete a rule:
 
-<<<<<<< HEAD
-If you do not want rules to be loaded from a Prometheus or Loki data source, go to its settings page and clear the **Manage alerts via Alerting UI** checkbox.
-
-## Configure ruler service HTTP options separately
-
-If Cortex or Loki is running in microservices mode and the ruler service has a different URL or auth settings than the Cortex / Loki data source, go to data source settings, toggle **Custom ruler URL** and fill out alternative HTTP settings for the ruler.
-=======
 1. Expand a rule row until you can see the rule controls of **View**, **Edit**, and **Delete**.
 1. Click **Edit** to open the create rule page. Make updates following instructions in [Create a Grafana managed alerting rule]({{< relref "./create-grafana-managed-rule.md" >}}) or [Create a Cortex or Loki managed alerting rule]({{< relref "./create-cortex-loki-managed-rule.md" >}}).
-1. Click **Delete** to delete a rule.
->>>>>>> 14decdb5
+1. Click **Delete** to delete a rule.