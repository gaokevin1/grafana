--- conflicted
+++ resolved
@@ -179,11 +179,10 @@
 header_property = username
 auto_sign_up = true
 
-<<<<<<< HEAD
 #################################### Auth LDAP ##########################
 [auth.ldap]
 enabled = true
-hosts = ldap://localhost.com:389
+hosts = ldap://127.0.0.1:389
 use_ssl = false
 base_dn = dc=grafana,dc=org
 bind_path = cn=%username%,dc=grafana,dc=org
@@ -191,7 +190,7 @@
 attr_name = cn
 attr_surname = sn
 attr_email = email
-=======
+
 #################################### SMTP / Emailing ##########################
 [smtp]
 enabled = false
@@ -206,7 +205,6 @@
 [emails]
 welcome_email_on_sign_up = false
 templates_pattern = emails/*.html
->>>>>>> 8eee0d57
 
 #################################### Logging ##########################
 [log]
