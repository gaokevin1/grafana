package searchV2

import (
	"context"
	"encoding/json"
	"fmt"
	"strings"
	"time"

	"github.com/blugelabs/bluge"
	"github.com/blugelabs/bluge/search"
	"github.com/blugelabs/bluge/search/aggregations"
	"github.com/grafana/grafana-plugin-sdk-go/backend"
	"github.com/grafana/grafana-plugin-sdk-go/data"

	"github.com/grafana/grafana/pkg/infra/log"
	"github.com/grafana/grafana/pkg/models"
)

const (
	documentFieldUID         = "_id" // actually UID!! but bluge likes "_id"
	documentFieldKind        = "kind"
	documentFieldTag         = "tag"
	documentFieldURL         = "url"
	documentFieldName        = "name"
	documentFieldName_sort   = "name_sort"
	documentFieldName_ngram  = "name_ngram"
	documentFieldLocation    = "location" // parent path
	documentFieldPanelType   = "panel_type"
	documentFieldTransformer = "transformer"
	documentFieldDSUID       = "ds_uid"
	documentFieldDSType      = "ds_type"
	DocumentFieldCreatedAt   = "created_at"
	DocumentFieldUpdatedAt   = "updated_at"
)

func initOrgIndex(dashboards []dashboard, logger log.Logger, extendDoc ExtendDashboardFunc) (*orgIndex, error) {
	dashboardWriter, err := bluge.OpenWriter(bluge.InMemoryOnlyConfig())
	if err != nil {
		return nil, fmt.Errorf("error opening writer: %v", err)
	}
	// Not closing Writer here since we use it later while processing dashboard change events.

	start := time.Now()
	label := start

	batch := bluge.NewBatch()

	// In order to reduce memory usage while initial indexing we are limiting
	// the size of batch here.
	docsInBatch := 0
	maxBatchSize := 100

	flushIfRequired := func(force bool) error {
		docsInBatch++
		needFlush := force || (maxBatchSize > 0 && docsInBatch >= maxBatchSize)
		if !needFlush {
			return nil
		}
		err := dashboardWriter.Batch(batch)
		if err != nil {
			return err
		}
		docsInBatch = 0
		batch.Reset()
		return nil
	}

	// First index the folders to construct folderIdLookup.
	folderIdLookup := make(map[int64]string, 50)
	for _, dash := range dashboards {
		if !dash.isFolder {
			continue
		}
		doc := getFolderDashboardDoc(dash)
		if err := extendDoc(dash.uid, doc); err != nil {
			return nil, err
		}
		batch.Insert(doc)
		if err := flushIfRequired(false); err != nil {
			return nil, err
		}
		uid := dash.uid
		if uid == "" {
			uid = "general"
		}
		folderIdLookup[dash.id] = uid
	}

	// Then each dashboard.
	for _, dash := range dashboards {
		if dash.isFolder {
			continue
		}
		folderUID := folderIdLookup[dash.folderID]
		location := folderUID

		doc := getNonFolderDashboardDoc(dash, location)
		if err := extendDoc(dash.uid, doc); err != nil {
			return nil, err
		}
		batch.Insert(doc)
		if err := flushIfRequired(false); err != nil {
			return nil, err
		}

		// Index each panel in dashboard.
		if location != "" {
			location += "/"
		}
		location += dash.uid
		docs := getDashboardPanelDocs(dash, location)

		for _, panelDoc := range docs {
			batch.Insert(panelDoc)
			if err := flushIfRequired(false); err != nil {
				return nil, err
			}
		}
	}

	// Flush docs in batch with force as we are in the end.
	if err := flushIfRequired(true); err != nil {
		return nil, err
	}

	logger.Info("Finish inserting docs into index", "elapsed", time.Since(label))
	logger.Info("Finish building index", "totalElapsed", time.Since(start))
	return &orgIndex{
		writers: map[indexType]*bluge.Writer{
			indexTypeDashboard: dashboardWriter,
		},
	}, err
}

func getFolderDashboardDoc(dash dashboard) *bluge.Document {
	uid := dash.uid
	url := fmt.Sprintf("/dashboards/f/%s/%s", dash.uid, dash.slug)
	if uid == "" {
		uid = "general"
		url = "/dashboards"
		dash.summary.Name = "General"
		dash.summary.Description = ""
	}

	return newSearchDocument(uid, dash.summary.Name, dash.summary.Description, url).
		AddField(bluge.NewKeywordField(documentFieldKind, string(entityKindFolder)).Aggregatable().StoreValue()).
		AddField(bluge.NewDateTimeField(DocumentFieldCreatedAt, dash.created).Sortable().StoreValue()).
		AddField(bluge.NewDateTimeField(DocumentFieldUpdatedAt, dash.updated).Sortable().StoreValue())
}

func getNonFolderDashboardDoc(dash dashboard, location string) *bluge.Document {
	url := fmt.Sprintf("/d/%s/%s", dash.uid, dash.slug)

	// Dashboard document
	doc := newSearchDocument(dash.uid, dash.summary.Name, dash.summary.Description, url).
		AddField(bluge.NewKeywordField(documentFieldKind, string(entityKindDashboard)).Aggregatable().StoreValue()).
		AddField(bluge.NewKeywordField(documentFieldLocation, location).Aggregatable().StoreValue()).
		AddField(bluge.NewDateTimeField(DocumentFieldCreatedAt, dash.created).Sortable().StoreValue()).
		AddField(bluge.NewDateTimeField(DocumentFieldUpdatedAt, dash.updated).Sortable().StoreValue())

	// dashboards only use the key part of labels
	for k := range dash.summary.Labels {
		doc.AddField(bluge.NewKeywordField(documentFieldTag, k).
			StoreValue().
			Aggregatable().
			SearchTermPositions())
	}

	for _, ref := range dash.summary.References {
		if ref.Kind == models.StandardKindDataSource {
			if ref.Type != "" {
				doc.AddField(bluge.NewKeywordField(documentFieldDSType, ref.Type).
					StoreValue().
					Aggregatable().
					SearchTermPositions())
			}
			if ref.UID != "" {
				doc.AddField(bluge.NewKeywordField(documentFieldDSUID, ref.UID).
					StoreValue().
					Aggregatable().
					SearchTermPositions())
			}
		}
	}

	return doc
}

func getDashboardPanelDocs(dash dashboard, location string) []*bluge.Document {
	var docs []*bluge.Document
	for _, panel := range dash.summary.Nested {
		if panel.Kind == "panel-row" {
			continue // for now, we are excluding rows from the search index
		}

		doc := newSearchDocument(panel.UID, panel.Name, panel.Description, panel.URL).
			AddField(bluge.NewKeywordField(documentFieldLocation, location).Aggregatable().StoreValue()).
			AddField(bluge.NewKeywordField(documentFieldKind, string(entityKindPanel)).Aggregatable().StoreValue()) // likely want independent index for this

		for _, ref := range dash.summary.References {
			switch ref.Kind {
			case models.StandardKindDashboard:
				if ref.Type != "" {
					doc.AddField(bluge.NewKeywordField(documentFieldDSType, ref.Type).
						StoreValue().
						Aggregatable().
						SearchTermPositions())
				}
				if ref.UID != "" {
					doc.AddField(bluge.NewKeywordField(documentFieldDSUID, ref.UID).
						StoreValue().
						Aggregatable().
						SearchTermPositions())
				}
<<<<<<< HEAD
			case models.StandardReferencePlugin:
				if ref.Type == models.StandardKindPanel && ref.UID != "" {
					doc.AddField(bluge.NewKeywordField(documentFieldPanelType, ref.UID).Aggregatable().StoreValue())
				}
			case models.StandardReferenceRuntime:
				if ref.Type == models.StandardReferenceType_RuntimeTransformer && ref.UID != "" {
=======
			case models.ExternalEntityReferencePlugin:
				if ref.Type == models.StandardKindPanel && ref.UID != "" {
					doc.AddField(bluge.NewKeywordField(documentFieldPanelType, ref.UID).Aggregatable().StoreValue())
				}
			case models.ExternalEntityReferenceRuntime:
				if ref.Type == models.ExternalEntityReferenceRuntime_Transformer && ref.UID != "" {
>>>>>>> 3b4b5289
					doc.AddField(bluge.NewKeywordField(documentFieldTransformer, ref.UID).Aggregatable())
				}
			}
		}

		docs = append(docs, doc)
	}
	return docs
}

// Names need to be indexed a few ways to support key features
func newSearchDocument(uid string, name string, descr string, url string) *bluge.Document {
	doc := bluge.NewDocument(uid)

	if name != "" {
		doc.AddField(bluge.NewTextField(documentFieldName, name).StoreValue().SearchTermPositions())
		doc.AddField(bluge.NewTextField(documentFieldName_ngram, name).WithAnalyzer(ngramIndexAnalyzer))

		// Don't add a field for empty names
		sortStr := formatForNameSortField(name)
		if len(sortStr) > 0 {
			doc.AddField(bluge.NewKeywordField(documentFieldName_sort, sortStr).Sortable())
		}
	}
	if url != "" {
		doc.AddField(bluge.NewKeywordField(documentFieldURL, url).StoreValue())
	}
	return doc
}

func getDashboardPanelIDs(index *orgIndex, panelLocation string) ([]string, error) {
	var panelIDs []string

	reader, cancel, err := index.readerForIndex(indexTypeDashboard)
	if err != nil {
		return nil, err
	}
	defer cancel()

	fullQuery := bluge.NewBooleanQuery()
	fullQuery.AddMust(bluge.NewTermQuery(panelLocation).SetField(documentFieldLocation))
	fullQuery.AddMust(bluge.NewTermQuery(string(entityKindPanel)).SetField(documentFieldKind))
	req := bluge.NewAllMatches(fullQuery)
	documentMatchIterator, err := reader.Search(context.Background(), req)
	if err != nil {
		return nil, err
	}
	match, err := documentMatchIterator.Next()
	for err == nil && match != nil {
		// load the identifier for this match
		err = match.VisitStoredFields(func(field string, value []byte) bool {
			if field == documentFieldUID {
				panelIDs = append(panelIDs, string(value))
			}
			return true
		})
		if err != nil {
			return nil, err
		}
		// load the next document match
		match, err = documentMatchIterator.Next()
	}
	return panelIDs, err
}

func getDocsIDsByLocationPrefix(index *orgIndex, prefix string) ([]string, error) {
	var ids []string

	reader, cancel, err := index.readerForIndex(indexTypeDashboard)
	if err != nil {
		return nil, fmt.Errorf("error getting reader: %w", err)
	}
	defer cancel()

	fullQuery := bluge.NewBooleanQuery()
	fullQuery.AddMust(bluge.NewPrefixQuery(prefix).SetField(documentFieldLocation))
	req := bluge.NewAllMatches(fullQuery)
	documentMatchIterator, err := reader.Search(context.Background(), req)
	if err != nil {
		return nil, fmt.Errorf("error search: %w", err)
	}
	match, err := documentMatchIterator.Next()
	for err == nil && match != nil {
		// load the identifier for this match
		err = match.VisitStoredFields(func(field string, value []byte) bool {
			if field == documentFieldUID {
				ids = append(ids, string(value))
			}
			return true
		})
		if err != nil {
			return nil, err
		}
		// load the next document match
		match, err = documentMatchIterator.Next()
	}
	return ids, err
}

func getDashboardLocation(index *orgIndex, dashboardUID string) (string, bool, error) {
	var dashboardLocation string
	var found bool

	reader, cancel, err := index.readerForIndex(indexTypeDashboard)
	if err != nil {
		return "", false, err
	}
	defer cancel()

	fullQuery := bluge.NewBooleanQuery()
	fullQuery.AddMust(bluge.NewTermQuery(dashboardUID).SetField(documentFieldUID))
	fullQuery.AddMust(bluge.NewTermQuery(string(entityKindDashboard)).SetField(documentFieldKind))
	req := bluge.NewAllMatches(fullQuery)
	documentMatchIterator, err := reader.Search(context.Background(), req)
	if err != nil {
		return "", false, err
	}
	match, err := documentMatchIterator.Next()
	for err == nil && match != nil {
		// load the identifier for this match
		err = match.VisitStoredFields(func(field string, value []byte) bool {
			if field == documentFieldLocation {
				dashboardLocation = string(value)
				found = true
				return false
			}
			return true
		})
		if err != nil {
			return "", false, err
		}
		// load the next document match
		match, err = documentMatchIterator.Next()
	}
	return dashboardLocation, found, err
}

//nolint:gocyclo
func doSearchQuery(
	ctx context.Context,
	logger log.Logger,
	index *orgIndex,
	filter ResourceFilter,
	q DashboardQuery,
	extender QueryExtender,
	appSubUrl string,
) *backend.DataResponse {
	response := &backend.DataResponse{}
	header := &customMeta{}

	reader, cancel, err := index.readerForIndex(indexTypeDashboard)
	if err != nil {
		logger.Error("error getting reader for dashboard index: %v", err)
		response.Error = err
		return response
	}
	defer cancel()

	hasConstraints := false
	fullQuery := bluge.NewBooleanQuery()
	fullQuery.AddMust(newPermissionFilter(filter, logger))

	// Only show dashboard / folders / panels.
	if len(q.Kind) > 0 {
		bq := bluge.NewBooleanQuery()
		for _, k := range q.Kind {
			bq.AddShould(bluge.NewTermQuery(k).SetField(documentFieldKind))
		}
		fullQuery.AddMust(bq)
		hasConstraints = true
	}

	// Explicit UID lookup (stars etc)
	if len(q.UIDs) > 0 {
		count := len(q.UIDs) + 3
		bq := bluge.NewBooleanQuery()
		for i, v := range q.UIDs {
			bq.AddShould(bluge.NewTermQuery(v).
				SetField(documentFieldUID).
				SetBoost(float64(count - i)))
		}
		fullQuery.AddMust(bq)
		hasConstraints = true
	}

	// Tags
	if len(q.Tags) > 0 {
		bq := bluge.NewBooleanQuery()
		for _, v := range q.Tags {
			bq.AddMust(bluge.NewTermQuery(v).SetField(documentFieldTag))
		}
		fullQuery.AddMust(bq)
		hasConstraints = true
	}

	// Panel type
	if q.PanelType != "" {
		fullQuery.AddMust(bluge.NewTermQuery(q.PanelType).SetField(documentFieldPanelType))
		hasConstraints = true
	}

	// Datasource
	if q.Datasource != "" {
		fullQuery.AddMust(bluge.NewTermQuery(q.Datasource).SetField(documentFieldDSUID))
		hasConstraints = true
	}

	// Folder
	if q.Location != "" {
		fullQuery.AddMust(bluge.NewTermQuery(q.Location).SetField(documentFieldLocation))
		hasConstraints = true
	}

	isMatchAllQuery := q.Query == "*" || q.Query == ""
	if isMatchAllQuery {
		if !hasConstraints {
			fullQuery.AddShould(bluge.NewMatchAllQuery())
		}
	} else {
		bq := bluge.NewBooleanQuery()

		bq.AddShould(NewSubstringQuery(formatForNameSortField(q.Query)).
			SetField(documentFieldName_sort).
			SetBoost(6))

		if shouldUseNgram(q) {
			bq.AddShould(bluge.NewMatchQuery(q.Query).
				SetField(documentFieldName_ngram).
				SetOperator(bluge.MatchQueryOperatorAnd). // all terms must match
				SetAnalyzer(ngramQueryAnalyzer).SetBoost(1))
		}

		fullQuery.AddMust(bq)
	}

	limit := 50 // default view
	if q.Limit > 0 {
		limit = q.Limit
	}

	req := bluge.NewTopNSearch(limit, fullQuery)
	if q.From > 0 {
		req.SetFrom(q.From)
	}
	if q.Explain {
		req.ExplainScores()
	}
	req.WithStandardAggregations()

	if q.Sort != "" {
		req.SortBy([]string{q.Sort})
		header.SortBy = strings.TrimPrefix(q.Sort, "-")
	}

	for _, t := range q.Facet {
		lim := t.Limit
		if lim < 1 {
			lim = 50
		}
		req.AddAggregation(t.Field, aggregations.NewTermsAggregation(search.Field(t.Field), lim))
	}

	// execute this search on the reader
	documentMatchIterator, err := reader.Search(ctx, req)
	if err != nil {
		logger.Error("error executing search", "err", err)
		response.Error = err
		return response
	}

	fScore := data.NewFieldFromFieldType(data.FieldTypeFloat64, 0)
	fUID := data.NewFieldFromFieldType(data.FieldTypeString, 0)
	fKind := data.NewFieldFromFieldType(data.FieldTypeString, 0)
	fPType := data.NewFieldFromFieldType(data.FieldTypeString, 0)
	fName := data.NewFieldFromFieldType(data.FieldTypeString, 0)
	fURL := data.NewFieldFromFieldType(data.FieldTypeString, 0)
	fLocation := data.NewFieldFromFieldType(data.FieldTypeString, 0)
	fTags := data.NewFieldFromFieldType(data.FieldTypeNullableJSON, 0)
	fDSUIDs := data.NewFieldFromFieldType(data.FieldTypeJSON, 0)
	fExplain := data.NewFieldFromFieldType(data.FieldTypeNullableJSON, 0)

	fScore.Name = "score"
	fUID.Name = "uid"
	fKind.Name = "kind"
	fName.Name = "name"
	fLocation.Name = "location"
	fURL.Name = "url"
	fURL.Config = &data.FieldConfig{
		Links: []data.DataLink{
			{Title: "link", URL: "${__value.text}"},
		},
	}
	fPType.Name = "panel_type"
	fDSUIDs.Name = "ds_uid"
	fTags.Name = "tags"
	fExplain.Name = "explain"

	frame := data.NewFrame("Query results", fKind, fUID, fName, fPType, fURL, fTags, fDSUIDs, fLocation)
	if q.Explain {
		frame.Fields = append(frame.Fields, fScore, fExplain)
	}
	frame.SetMeta(&data.FrameMeta{
		Type:   "search-results",
		Custom: header,
	})

	fieldLen := 0
	ext := extender.GetFramer(frame)

	locationItems := make(map[string]bool, 50)

	// iterate through the document matches
	match, err := documentMatchIterator.Next()
	for err == nil && match != nil {
		uid := ""
		kind := ""
		ptype := ""
		name := ""
		url := ""
		loc := ""
		var dsUIDs []string
		var tags []string

		err = match.VisitStoredFields(func(field string, value []byte) bool {
			switch field {
			case documentFieldUID:
				uid = string(value)
			case documentFieldKind:
				kind = string(value)
			case documentFieldPanelType:
				ptype = string(value)
			case documentFieldName:
				name = string(value)
			case documentFieldURL:
				url = appSubUrl + string(value)
			case documentFieldLocation:
				loc = string(value)
			case documentFieldDSUID:
				dsUIDs = append(dsUIDs, string(value))
			case documentFieldTag:
				tags = append(tags, string(value))
			default:
				ext(field, value)
			}
			return true
		})
		if err != nil {
			logger.Error("error loading stored fields", "err", err)
			response.Error = err
			return response
		}

		fKind.Append(kind)
		fUID.Append(uid)
		fPType.Append(ptype)
		fName.Append(name)
		fURL.Append(url)
		fLocation.Append(loc)

		// set a key for all path parts we return
		if !q.SkipLocation {
			for _, v := range strings.Split(loc, "/") {
				locationItems[v] = true
			}
		}

		if len(tags) > 0 {
			js, _ := json.Marshal(tags)
			jsb := json.RawMessage(js)
			fTags.Append(&jsb)
		} else {
			fTags.Append(nil)
		}

		if len(dsUIDs) == 0 {
			dsUIDs = []string{}
		}

		js, _ := json.Marshal(dsUIDs)
		jsb := json.RawMessage(js)
		fDSUIDs.Append(jsb)

		if q.Explain {
			if isMatchAllQuery {
				fScore.Append(float64(fieldLen + q.From))
			} else {
				fScore.Append(match.Score)
			}
			if match.Explanation != nil {
				js, _ := json.Marshal(&match.Explanation)
				jsb := json.RawMessage(js)
				fExplain.Append(&jsb)
			} else {
				fExplain.Append(nil)
			}
		}

		// extend fields to match the longest field
		fieldLen++
		for _, f := range frame.Fields {
			if fieldLen > f.Len() {
				f.Extend(fieldLen - f.Len())
			}
		}

		// load the next document match
		match, err = documentMatchIterator.Next()
	}

	// Must call after iterating :)
	aggs := documentMatchIterator.Aggregations()

	header.Count = aggs.Count() // Total count
	if q.Explain {
		header.MaxScore = aggs.Metric("max_score")
	}

	if len(locationItems) > 0 && !q.SkipLocation {
		header.Locations = getLocationLookupInfo(ctx, reader, locationItems)
	}

	response.Frames = append(response.Frames, frame)

	for _, t := range q.Facet {
		bbb := aggs.Buckets(t.Field)
		if bbb != nil {
			size := len(bbb)

			fName := data.NewFieldFromFieldType(data.FieldTypeString, size)
			fName.Name = t.Field

			fCount := data.NewFieldFromFieldType(data.FieldTypeUint64, size)
			fCount.Name = "Count"

			for i, v := range bbb {
				fName.Set(i, v.Name())
				fCount.Set(i, v.Count())
			}

			response.Frames = append(response.Frames, data.NewFrame("Facet: "+t.Field, fName, fCount))
		}
	}

	return response
}

func shouldUseNgram(q DashboardQuery) bool {
	var tokens []string
	if len(q.Query) > ngramEdgeFilterMaxLength {
		tokens = strings.Fields(q.Query)
		for _, k := range tokens {
			// ngram will never match if at least one input token exceeds the max token length,
			// as all tokens must match simultaneously with the `bluge.MatchQueryOperatorAnd` operator
			if len(k) > ngramEdgeFilterMaxLength {
				return false
			}
		}
	}
	return true
}

func formatForNameSortField(name string) string {
	return strings.Trim(strings.ToUpper(name), " ")
}

func getLocationLookupInfo(ctx context.Context, reader *bluge.Reader, uids map[string]bool) map[string]locationItem {
	res := make(map[string]locationItem, len(uids))
	bq := bluge.NewBooleanQuery()
	for k := range uids {
		bq.AddShould(bluge.NewTermQuery(k).SetField(documentFieldUID))
	}

	req := bluge.NewAllMatches(bq)

	documentMatchIterator, err := reader.Search(ctx, req)
	if err != nil {
		return res
	}

	dvfieldNames := []string{"type"}
	sctx := search.NewSearchContext(0, 0)

	// execute this search on the reader
	// iterate through the document matches
	match, err := documentMatchIterator.Next()
	for err == nil && match != nil {
		err = match.LoadDocumentValues(sctx, dvfieldNames)
		if err != nil {
			continue
		}

		uid := ""
		item := locationItem{}

		_ = match.VisitStoredFields(func(field string, value []byte) bool {
			switch field {
			case documentFieldUID:
				uid = string(value)
			case documentFieldKind:
				item.Kind = string(value)
			case documentFieldName:
				item.Name = string(value)
			case documentFieldURL:
				item.URL = string(value)
			}
			return true
		})

		res[uid] = item

		// load the next document match
		match, err = documentMatchIterator.Next()
	}

	return res
}

type locationItem struct {
	Name string `json:"name"`
	Kind string `json:"kind"`
	URL  string `json:"url"`
}

type customMeta struct {
	Count     uint64                  `json:"count"`
	MaxScore  float64                 `json:"max_score,omitempty"`
	Locations map[string]locationItem `json:"locationInfo,omitempty"`
	SortBy    string                  `json:"sortBy,omitempty"`
}<|MERGE_RESOLUTION|>--- conflicted
+++ resolved
@@ -213,21 +213,12 @@
 						Aggregatable().
 						SearchTermPositions())
 				}
-<<<<<<< HEAD
-			case models.StandardReferencePlugin:
-				if ref.Type == models.StandardKindPanel && ref.UID != "" {
-					doc.AddField(bluge.NewKeywordField(documentFieldPanelType, ref.UID).Aggregatable().StoreValue())
-				}
-			case models.StandardReferenceRuntime:
-				if ref.Type == models.StandardReferenceType_RuntimeTransformer && ref.UID != "" {
-=======
 			case models.ExternalEntityReferencePlugin:
 				if ref.Type == models.StandardKindPanel && ref.UID != "" {
 					doc.AddField(bluge.NewKeywordField(documentFieldPanelType, ref.UID).Aggregatable().StoreValue())
 				}
 			case models.ExternalEntityReferenceRuntime:
 				if ref.Type == models.ExternalEntityReferenceRuntime_Transformer && ref.UID != "" {
->>>>>>> 3b4b5289
 					doc.AddField(bluge.NewKeywordField(documentFieldTransformer, ref.UID).Aggregatable())
 				}
 			}
