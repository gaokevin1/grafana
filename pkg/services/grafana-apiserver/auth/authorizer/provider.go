--- conflicted
+++ resolved
@@ -3,19 +3,10 @@
 import (
 	"context"
 
-<<<<<<< HEAD
-	"k8s.io/apiserver/pkg/authorization/authorizer"
-	"k8s.io/apiserver/pkg/authorization/union"
-
-	"github.com/grafana/grafana/pkg/services/grafana-apiserver/auth/authorizer/impersonation"
-	"github.com/grafana/grafana/pkg/services/grafana-apiserver/auth/authorizer/org"
-	"github.com/grafana/grafana/pkg/services/grafana-apiserver/auth/authorizer/stack"
-=======
 	"k8s.io/apimachinery/pkg/runtime/schema"
 	"k8s.io/apiserver/pkg/authorization/authorizer"
 	"k8s.io/apiserver/pkg/authorization/union"
 
->>>>>>> 33d2d0a1
 	orgsvc "github.com/grafana/grafana/pkg/services/org"
 	"github.com/grafana/grafana/pkg/setting"
 )
@@ -34,15 +25,9 @@
 
 	// In Hosted grafana, the StackID replaces the orgID as a valid namespace
 	if cfg.StackID != "" {
-<<<<<<< HEAD
-		authorizers = append(authorizers, stack.ProvideStackIDAuthorizer(cfg))
-	} else {
-		authorizers = append(authorizers, org.ProvideOrgIDAuthorizer(orgService))
-=======
 		authorizers = append(authorizers, newStackIDAuthorizer(cfg))
 	} else {
 		authorizers = append(authorizers, newOrgIDAuthorizer(orgService))
->>>>>>> 33d2d0a1
 	}
 
 	// Individual services may have explicit implementations
@@ -51,24 +36,15 @@
 
 	// org role is last -- and will return allow for verbs that match expectations
 	// The apiVersion flavors will run first and can return early when FGAC has appropriate rules
-<<<<<<< HEAD
-	authorizers = append(authorizers, org.ProvideOrgRoleAuthorizer(orgService))
-=======
 	authorizers = append(authorizers, newOrgRoleAuthorizer(orgService))
->>>>>>> 33d2d0a1
 	return &GrafanaAuthorizer{
 		apis: apis,
 		auth: union.New(authorizers...),
 	}
 }
 
-<<<<<<< HEAD
-func (a *GrafanaAuthorizer) Register(apiVersion string, auth authorizer.Authorizer) {
-	a.apis[apiVersion] = auth
-=======
 func (a *GrafanaAuthorizer) Register(gv schema.GroupVersion, fn authorizer.Authorizer) {
 	a.apis[gv.String()] = fn
->>>>>>> 33d2d0a1
 }
 
 // Authorize implements authorizer.Authorizer.
