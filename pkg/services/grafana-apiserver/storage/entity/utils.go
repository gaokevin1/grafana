package entity

import (
	"bytes"
	"encoding/json"
	"fmt"
	"reflect"
	"strconv"
	"time"

	"k8s.io/apimachinery/pkg/api/meta"
	metav1 "k8s.io/apimachinery/pkg/apis/meta/v1"
	"k8s.io/apimachinery/pkg/runtime"
	"k8s.io/apimachinery/pkg/runtime/schema"
	"k8s.io/apimachinery/pkg/types"
	"k8s.io/apiserver/pkg/endpoints/request"

	"github.com/grafana/grafana/pkg/services/grafana-apiserver/utils"
	entityStore "github.com/grafana/grafana/pkg/services/store/entity"
)

// this is terrible... but just making it work!!!!
func entityToResource(rsp *entityStore.Entity, res runtime.Object, codec runtime.Codec) error {
	var err error

	// Read the body first -- it includes old resourceVersion!
	if len(rsp.Body) > 0 {
		decoded, _, err := codec.Decode(rsp.Body, &schema.GroupVersionKind{Group: rsp.Group, Version: rsp.GroupVersion}, res)
		if err != nil {
			return err
		}
		res = decoded
	}

	metaAccessor, err := meta.Accessor(res)
	if err != nil {
		return err
	}

	if len(rsp.Meta) > 0 {
		err = json.Unmarshal(rsp.Meta, res)
		if err != nil {
			return err
		}
	}

	metaAccessor.SetName(rsp.Name)
	metaAccessor.SetNamespace(rsp.Namespace)
	metaAccessor.SetUID(types.UID(rsp.Guid))
	metaAccessor.SetResourceVersion(fmt.Sprintf("%d", rsp.ResourceVersion))
	metaAccessor.SetCreationTimestamp(metav1.Unix(rsp.CreatedAt/1000, rsp.CreatedAt%1000*1000000))

	grafanaAccessor, err := utils.MetaAccessor(res)
	if err != nil {
		return err
	}

	if rsp.Folder != "" {
		grafanaAccessor.SetFolder(rsp.Folder)
	}
	if rsp.CreatedBy != "" {
		grafanaAccessor.SetCreatedBy(rsp.CreatedBy)
	}
	if rsp.UpdatedBy != "" {
		grafanaAccessor.SetUpdatedBy(rsp.UpdatedBy)
	}
	if rsp.UpdatedAt != 0 {
		updatedAt := time.UnixMilli(rsp.UpdatedAt).UTC()
		grafanaAccessor.SetUpdatedTimestamp(&updatedAt)
	}
	grafanaAccessor.SetSlug(rsp.Slug)

	if rsp.Origin != nil {
		originTime := time.UnixMilli(rsp.Origin.Time).UTC()
		grafanaAccessor.SetOriginInfo(&utils.ResourceOriginInfo{
			Name: rsp.Origin.Source,
			Key:  rsp.Origin.Key,
			// Path: rsp.Origin.Path,
			Timestamp: &originTime,
		})
	}

	if len(rsp.Labels) > 0 {
		metaAccessor.SetLabels(rsp.Labels)
	}

	// TODO fields?

	if len(rsp.Status) > 0 {
		status := reflect.ValueOf(res).Elem().FieldByName("Status")
		if status != (reflect.Value{}) && status.CanSet() {
			err = json.Unmarshal(rsp.Status, status.Addr().Interface())
			if err != nil {
				return err
			}
		}
	}

	return nil
}

func resourceToEntity(key string, res runtime.Object, requestInfo *request.RequestInfo, codec runtime.Codec) (*entityStore.Entity, error) {
	metaAccessor, err := meta.Accessor(res)
	if err != nil {
		return nil, err
	}

<<<<<<< HEAD
	grafanaAccessor, err := utils.MetaAccessor(res)
	if err != nil {
		return nil, err
	}

	rsp := &entityStore.Entity{
		Group:        requestInfo.APIGroup,
		GroupVersion: requestInfo.APIVersion,
		Resource:     requestInfo.Resource,
		Subresource:  requestInfo.Subresource,
		Namespace:    metaAccessor.GetNamespace(),
		Key:          key,
		Name:         metaAccessor.GetName(),
		Guid:         string(metaAccessor.GetUID()),
		Version:      metaAccessor.GetResourceVersion(),
		Folder:       grafanaAccessor.GetFolder(),
		CreatedAt:    metaAccessor.GetCreationTimestamp().Time.UnixMilli(),
		CreatedBy:    grafanaAccessor.GetCreatedBy(),
		UpdatedBy:    grafanaAccessor.GetUpdatedBy(),
		Slug:         grafanaAccessor.GetSlug(),
		Title:        grafanaAccessor.FindTitle(metaAccessor.GetName()),
=======
	grafanaAccessor := kinds.MetaAccessor(metaAccessor)
	rv, _ := strconv.ParseInt(metaAccessor.GetResourceVersion(), 10, 64)

	rsp := &entityStore.Entity{
		Group:           requestInfo.APIGroup,
		GroupVersion:    requestInfo.APIVersion,
		Resource:        requestInfo.Resource,
		Subresource:     requestInfo.Subresource,
		Namespace:       metaAccessor.GetNamespace(),
		Key:             key,
		Name:            metaAccessor.GetName(),
		Guid:            string(metaAccessor.GetUID()),
		ResourceVersion: rv,
		Folder:          grafanaAccessor.GetFolder(),
		CreatedAt:       metaAccessor.GetCreationTimestamp().Time.UnixMilli(),
		CreatedBy:       grafanaAccessor.GetCreatedBy(),
		UpdatedBy:       grafanaAccessor.GetUpdatedBy(),
		Slug:            grafanaAccessor.GetSlug(),
		Title:           grafanaAccessor.GetTitle(),
>>>>>>> d195c380
		Origin: &entityStore.EntityOriginInfo{
			Source: grafanaAccessor.GetOriginName(),
			Key:    grafanaAccessor.GetOriginKey(),
			// Path: 	grafanaAccessor.GetOriginPath(),
		},
		Labels: metaAccessor.GetLabels(),
	}

	t, err := grafanaAccessor.GetUpdatedTimestamp()
	if err != nil {
		return nil, err
	}
	if t != nil {
		rsp.UpdatedAt = t.UnixMilli()
	}

	t, err = grafanaAccessor.GetOriginTimestamp()
	if err != nil {
		return nil, err
	}
	if t != nil {
		rsp.Origin.Time = t.UnixMilli()
	}

	rsp.Meta, err = json.Marshal(meta.AsPartialObjectMetadata(metaAccessor))
	if err != nil {
		return nil, err
	}

	var buf bytes.Buffer
	err = codec.Encode(res, &buf)
	if err != nil {
		return nil, err
	}
	rsp.Body = buf.Bytes()

	status := reflect.ValueOf(res).Elem().FieldByName("Status")
	if status != (reflect.Value{}) {
		rsp.Status, err = json.Marshal(status.Interface())
		if err != nil {
			return nil, err
		}
	}

	return rsp, nil
}<|MERGE_RESOLUTION|>--- conflicted
+++ resolved
@@ -50,7 +50,7 @@
 	metaAccessor.SetResourceVersion(fmt.Sprintf("%d", rsp.ResourceVersion))
 	metaAccessor.SetCreationTimestamp(metav1.Unix(rsp.CreatedAt/1000, rsp.CreatedAt%1000*1000000))
 
-	grafanaAccessor, err := utils.MetaAccessor(res)
+	grafanaAccessor, err := utils.MetaAccessor(metaAccessor)
 	if err != nil {
 		return err
 	}
@@ -105,30 +105,10 @@
 		return nil, err
 	}
 
-<<<<<<< HEAD
-	grafanaAccessor, err := utils.MetaAccessor(res)
+	grafanaAccessor, err := utils.MetaAccessor(metaAccessor)
 	if err != nil {
 		return nil, err
 	}
-
-	rsp := &entityStore.Entity{
-		Group:        requestInfo.APIGroup,
-		GroupVersion: requestInfo.APIVersion,
-		Resource:     requestInfo.Resource,
-		Subresource:  requestInfo.Subresource,
-		Namespace:    metaAccessor.GetNamespace(),
-		Key:          key,
-		Name:         metaAccessor.GetName(),
-		Guid:         string(metaAccessor.GetUID()),
-		Version:      metaAccessor.GetResourceVersion(),
-		Folder:       grafanaAccessor.GetFolder(),
-		CreatedAt:    metaAccessor.GetCreationTimestamp().Time.UnixMilli(),
-		CreatedBy:    grafanaAccessor.GetCreatedBy(),
-		UpdatedBy:    grafanaAccessor.GetUpdatedBy(),
-		Slug:         grafanaAccessor.GetSlug(),
-		Title:        grafanaAccessor.FindTitle(metaAccessor.GetName()),
-=======
-	grafanaAccessor := kinds.MetaAccessor(metaAccessor)
 	rv, _ := strconv.ParseInt(metaAccessor.GetResourceVersion(), 10, 64)
 
 	rsp := &entityStore.Entity{
@@ -146,8 +126,7 @@
 		CreatedBy:       grafanaAccessor.GetCreatedBy(),
 		UpdatedBy:       grafanaAccessor.GetUpdatedBy(),
 		Slug:            grafanaAccessor.GetSlug(),
-		Title:           grafanaAccessor.GetTitle(),
->>>>>>> d195c380
+		Title:           grafanaAccessor.FindTitle(metaAccessor.GetName()),
 		Origin: &entityStore.EntityOriginInfo{
 			Source: grafanaAccessor.GetOriginName(),
 			Key:    grafanaAccessor.GetOriginKey(),
