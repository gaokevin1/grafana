--- conflicted
+++ resolved
@@ -173,15 +173,9 @@
 }
 
 // RouteGetRulesGroupConfig returns rules that belong to a specific group in a specific namespace (folder).
-<<<<<<< HEAD
-// If user does not have access to at least one of the rule in the group, returns status 401 Unauthorized
+// If user does not have access to at least one of the rule in the group, returns status 403 Forbidden
 func (srv RulerSrv) RouteGetRulesGroupConfig(c *contextmodel.ReqContext, namespaceUID string, ruleGroup string) response.Response {
 	namespace, err := srv.store.GetNamespaceByUID(c.Req.Context(), namespaceUID, c.SignedInUser.GetOrgID(), c.SignedInUser)
-=======
-// If user does not have access to at least one of the rule in the group, returns status 403 Forbidden
-func (srv RulerSrv) RouteGetRulesGroupConfig(c *contextmodel.ReqContext, namespaceTitle string, ruleGroup string) response.Response {
-	namespace, err := srv.store.GetNamespaceByTitle(c.Req.Context(), namespaceTitle, c.SignedInUser.GetOrgID(), c.SignedInUser)
->>>>>>> bf8be46e
 	if err != nil {
 		return toNamespaceErrorResponse(err)
 	}
