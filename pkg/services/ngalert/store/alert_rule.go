package store

import (
	"context"
	"errors"
	"fmt"
	"strings"

	"github.com/google/uuid"

	"github.com/grafana/grafana/pkg/infra/db"
	"github.com/grafana/grafana/pkg/services/auth/identity"
	"github.com/grafana/grafana/pkg/services/dashboards"
	"github.com/grafana/grafana/pkg/services/folder"
	ngmodels "github.com/grafana/grafana/pkg/services/ngalert/models"
	"github.com/grafana/grafana/pkg/services/search/model"
	"github.com/grafana/grafana/pkg/services/sqlstore"
	"github.com/grafana/grafana/pkg/services/sqlstore/searchstore"
	"github.com/grafana/grafana/pkg/services/store/entity"
	"github.com/grafana/grafana/pkg/util"
)

// AlertRuleMaxTitleLength is the maximum length of the alert rule title
const AlertRuleMaxTitleLength = 190

// AlertRuleMaxRuleGroupNameLength is the maximum length of the alert rule group name
const AlertRuleMaxRuleGroupNameLength = 190

var (
	ErrAlertRuleGroupNotFound = errors.New("rulegroup not found")
	ErrOptimisticLock         = errors.New("version conflict while updating a record in the database with optimistic locking")
)

func getAlertRuleByUID(sess *db.Session, alertRuleUID string, orgID int64) (*ngmodels.AlertRule, error) {
	// we consider optionally enabling some caching
	alertRule := ngmodels.AlertRule{OrgID: orgID, UID: alertRuleUID}
	has, err := sess.Get(&alertRule)
	if err != nil {
		return nil, err
	}
	if !has {
		return nil, ngmodels.ErrAlertRuleNotFound
	}
	return &alertRule, nil
}

// DeleteAlertRulesByUID is a handler for deleting an alert rule.
func (st DBstore) DeleteAlertRulesByUID(ctx context.Context, orgID int64, ruleUID ...string) error {
	logger := st.Logger.New("org_id", orgID, "rule_uids", ruleUID)
	return st.SQLStore.WithTransactionalDbSession(ctx, func(sess *db.Session) error {
		rows, err := sess.Table("alert_rule").Where("org_id = ?", orgID).In("uid", ruleUID).Delete(ngmodels.AlertRule{})
		if err != nil {
			return err
		}
		logger.Debug("Deleted alert rules", "count", rows)

		rows, err = sess.Table("alert_rule_version").Where("rule_org_id = ?", orgID).In("rule_uid", ruleUID).Delete(ngmodels.AlertRule{})
		if err != nil {
			return err
		}
		logger.Debug("Deleted alert rule versions", "count", rows)

		rows, err = sess.Table("alert_instance").Where("rule_org_id = ?", orgID).In("rule_uid", ruleUID).Delete(ngmodels.AlertRule{})
		if err != nil {
			return err
		}
		logger.Debug("Deleted alert instances", "count", rows)
		return nil
	})
}

// IncreaseVersionForAllRulesInNamespace Increases version for all rules that have specified namespace. Returns all rules that belong to the namespace
func (st DBstore) IncreaseVersionForAllRulesInNamespace(ctx context.Context, orgID int64, namespaceUID string) ([]ngmodels.AlertRuleKeyWithVersionAndPauseStatus, error) {
	var keys []ngmodels.AlertRuleKeyWithVersionAndPauseStatus
	err := st.SQLStore.WithTransactionalDbSession(ctx, func(sess *db.Session) error {
		now := TimeNow()
		_, err := sess.Exec("UPDATE alert_rule SET version = version + 1, updated = ? WHERE namespace_uid = ? AND org_id = ?", now, namespaceUID, orgID)
		if err != nil {
			return err
		}
		return sess.Table(ngmodels.AlertRule{}).Where("namespace_uid = ? AND org_id = ?", namespaceUID, orgID).Find(&keys)
	})
	return keys, err
}

// GetAlertRuleByUID is a handler for retrieving an alert rule from that database by its UID and organisation ID.
// It returns ngmodels.ErrAlertRuleNotFound if no alert rule is found for the provided ID.
func (st DBstore) GetAlertRuleByUID(ctx context.Context, query *ngmodels.GetAlertRuleByUIDQuery) (result *ngmodels.AlertRule, err error) {
	err = st.SQLStore.WithDbSession(ctx, func(sess *db.Session) error {
		alertRule, err := getAlertRuleByUID(sess, query.UID, query.OrgID)
		if err != nil {
			return err
		}
		result = alertRule
		return nil
	})
	return result, err
}

// GetAlertRulesGroupByRuleUID is a handler for retrieving a group of alert rules from that database by UID and organisation ID of one of rules that belong to that group.
func (st DBstore) GetAlertRulesGroupByRuleUID(ctx context.Context, query *ngmodels.GetAlertRulesGroupByRuleUIDQuery) (result []*ngmodels.AlertRule, err error) {
	err = st.SQLStore.WithDbSession(ctx, func(sess *db.Session) error {
		var rules []*ngmodels.AlertRule
		err := sess.Table("alert_rule").Alias("a").Join(
			"INNER",
			"alert_rule AS b", "a.org_id = b.org_id AND a.namespace_uid = b.namespace_uid AND a.rule_group = b.rule_group AND b.uid = ?", query.UID,
		).Where("a.org_id = ?", query.OrgID).Select("a.*").Find(&rules)
		if err != nil {
			return err
		}
		result = rules
		return nil
	})
	return result, err
}

// InsertAlertRules is a handler for creating/updating alert rules.
// Returns the UID and ID of rules that were created in the same order as the input rules.
func (st DBstore) InsertAlertRules(ctx context.Context, rules []ngmodels.AlertRule) ([]ngmodels.AlertRuleKeyWithId, error) {
	ids := make([]ngmodels.AlertRuleKeyWithId, 0, len(rules))
	return ids, st.SQLStore.WithTransactionalDbSession(ctx, func(sess *db.Session) error {
		newRules := make([]ngmodels.AlertRule, 0, len(rules))
		ruleVersions := make([]ngmodels.AlertRuleVersion, 0, len(rules))
		for i := range rules {
			r := rules[i]
			if r.UID == "" {
				uid, err := GenerateNewAlertRuleUID(sess, r.OrgID, r.Title)
				if err != nil {
					return fmt.Errorf("failed to generate UID for alert rule %q: %w", r.Title, err)
				}
				r.UID = uid
			}
			r.Version = 1
			if err := st.validateAlertRule(r); err != nil {
				return err
			}
			if err := (&r).PreSave(TimeNow); err != nil {
				return err
			}
			newRules = append(newRules, r)
			ruleVersions = append(ruleVersions, ngmodels.AlertRuleVersion{
				RuleUID:          r.UID,
				RuleOrgID:        r.OrgID,
				RuleNamespaceUID: r.NamespaceUID,
				RuleGroup:        r.RuleGroup,
				ParentVersion:    0,
				Version:          r.Version,
				Created:          r.Updated,
				Condition:        r.Condition,
				Title:            r.Title,
				Data:             r.Data,
				IntervalSeconds:  r.IntervalSeconds,
				NoDataState:      r.NoDataState,
				ExecErrState:     r.ExecErrState,
				For:              r.For,
				Annotations:      r.Annotations,
				Labels:           r.Labels,
			})
		}
		if len(newRules) > 0 {
			// we have to insert the rules one by one as otherwise we are
			// not able to fetch the inserted id as it's not supported by xorm
			for i := range newRules {
				if _, err := sess.Insert(&newRules[i]); err != nil {
					if st.SQLStore.GetDialect().IsUniqueConstraintViolation(err) {
						return ngmodels.ErrAlertRuleUniqueConstraintViolation
					}
					return fmt.Errorf("failed to create new rules: %w", err)
				}
				ids = append(ids, ngmodels.AlertRuleKeyWithId{
					AlertRuleKey: newRules[i].GetKey(),
					ID:           newRules[i].ID,
				})
			}
		}

		if len(ruleVersions) > 0 {
			if _, err := sess.Insert(&ruleVersions); err != nil {
				return fmt.Errorf("failed to create new rule versions: %w", err)
			}
		}
		return nil
	})
}

// UpdateAlertRules is a handler for updating alert rules.
func (st DBstore) UpdateAlertRules(ctx context.Context, rules []ngmodels.UpdateRule) error {
	return st.SQLStore.WithTransactionalDbSession(ctx, func(sess *db.Session) error {
		err := st.preventIntermediateUniqueConstraintViolations(sess, rules)
		if err != nil {
			return fmt.Errorf("failed when preventing intermediate unique constraint violation: %w", err)
		}

		ruleVersions := make([]ngmodels.AlertRuleVersion, 0, len(rules))
		for _, r := range rules {
			var parentVersion int64
			r.New.ID = r.Existing.ID
			r.New.Version = r.Existing.Version // xorm will take care of increasing it (see https://xorm.io/docs/chapter-06/1.lock/)
			if err := st.validateAlertRule(r.New); err != nil {
				return err
			}
			if err := (&r.New).PreSave(TimeNow); err != nil {
				return err
			}
			// no way to update multiple rules at once
			if updated, err := sess.ID(r.Existing.ID).AllCols().Update(r.New); err != nil || updated == 0 {
				if err != nil {
					if st.SQLStore.GetDialect().IsUniqueConstraintViolation(err) {
						return ngmodels.ErrAlertRuleUniqueConstraintViolation
					}
					return fmt.Errorf("failed to update rule [%s] %s: %w", r.New.UID, r.New.Title, err)
				}
				return fmt.Errorf("%w: alert rule UID %s version %d", ErrOptimisticLock, r.New.UID, r.New.Version)
			}
			parentVersion = r.Existing.Version
			ruleVersions = append(ruleVersions, ngmodels.AlertRuleVersion{
				RuleOrgID:        r.New.OrgID,
				RuleUID:          r.New.UID,
				RuleNamespaceUID: r.New.NamespaceUID,
				RuleGroup:        r.New.RuleGroup,
				RuleGroupIndex:   r.New.RuleGroupIndex,
				ParentVersion:    parentVersion,
				Version:          r.New.Version + 1,
				Created:          r.New.Updated,
				Condition:        r.New.Condition,
				Title:            r.New.Title,
				Data:             r.New.Data,
				IntervalSeconds:  r.New.IntervalSeconds,
				NoDataState:      r.New.NoDataState,
				ExecErrState:     r.New.ExecErrState,
				For:              r.New.For,
				Annotations:      r.New.Annotations,
				Labels:           r.New.Labels,
			})
		}
		if len(ruleVersions) > 0 {
			if _, err := sess.Insert(&ruleVersions); err != nil {
				return fmt.Errorf("failed to create new rule versions: %w", err)
			}
		}
		return nil
	})
}

// preventIntermediateUniqueConstraintViolations prevents unique constraint violations caused by an intermediate update.
// The uniqueness constraint for titles within an org+folder is enforced on every update within a transaction
// instead of on commit (deferred constraint). This means that there could be a set of updates that will throw
// a unique constraint violation in an intermediate step even though the final state is valid.
// For example, a chain of updates RuleA -> RuleB -> RuleC could fail if not executed in the correct order, or
// a swap of titles RuleA <-> RuleB cannot be executed in any order without violating the constraint.
func (st DBstore) preventIntermediateUniqueConstraintViolations(sess *db.Session, updates []ngmodels.UpdateRule) error {
	// The exact solution to this is complex and requires determining directed paths and cycles in the update graph,
	// adding in temporary updates to break cycles, and then executing the updates in reverse topological order.
	// This is not implemented here. Instead, we choose a simpler solution that works in all cases but might perform
	// more updates than necessary. This simpler solution makes a determination of whether an intermediate collision
	// could occur and if so, adds a temporary title on all updated rules to break any cycles and remove the need for
	// specific ordering.

	titleUpdates := make([]ngmodels.UpdateRule, 0)
	for _, update := range updates {
		if update.Existing.Title != update.New.Title {
			titleUpdates = append(titleUpdates, update)
		}
	}

	// If there is no overlap then an intermediate unique constraint violation is not possible. If there is an overlap,
	// then there is the possibility of intermediate unique constraint violation.
	if !newTitlesOverlapExisting(titleUpdates) {
		return nil
	}
	st.Logger.Debug("Detected possible intermediate unique constraint violation, creating temporary title updates", "updates", len(titleUpdates))

	for _, update := range titleUpdates {
		r := update.Existing
		u := uuid.New().String()

		// Some defensive programming in case the temporary title is somehow persisted it will still be recognizable.
		uniqueTempTitle := r.Title + u
		if len(uniqueTempTitle) > AlertRuleMaxTitleLength {
			uniqueTempTitle = r.Title[:AlertRuleMaxTitleLength-len(u)] + uuid.New().String()
		}

		if updated, err := sess.ID(r.ID).Cols("title").Update(&ngmodels.AlertRule{Title: uniqueTempTitle, Version: r.Version}); err != nil || updated == 0 {
			if err != nil {
				return fmt.Errorf("failed to set temporary rule title [%s] %s: %w", r.UID, r.Title, err)
			}
			return fmt.Errorf("%w: alert rule UID %s version %d", ErrOptimisticLock, r.UID, r.Version)
		}
		// Otherwise optimistic locking will conflict on the 2nd update.
		r.Version++
		// For consistency.
		r.Title = uniqueTempTitle
	}

	return nil
}

// newTitlesOverlapExisting returns true if any new titles overlap with existing titles.
// It does so in a case-insensitive manner as some supported databases perform case-insensitive comparisons.
func newTitlesOverlapExisting(rules []ngmodels.UpdateRule) bool {
	existingTitles := make(map[string]struct{}, len(rules))
	for _, r := range rules {
		existingTitles[strings.ToLower(r.Existing.Title)] = struct{}{}
	}

	// Check if there is any overlap between lower case existing and new titles.
	for _, r := range rules {
		if _, ok := existingTitles[strings.ToLower(r.New.Title)]; ok {
			return true
		}
	}

	return false
}

// CountInFolder is a handler for retrieving the number of alert rules of
// specific organisation associated with a given namespace (parent folder).
func (st DBstore) CountInFolder(ctx context.Context, orgID int64, folderUID string, u identity.Requester) (int64, error) {
	var count int64
	var err error
	err = st.SQLStore.WithDbSession(ctx, func(sess *db.Session) error {
		q := sess.Table("alert_rule").Where("org_id = ?", orgID).Where("namespace_uid = ?", folderUID)
		count, err = q.Count()
		return err
	})
	return count, err
}

// ListAlertRules is a handler for retrieving alert rules of specific organisation.
func (st DBstore) ListAlertRules(ctx context.Context, query *ngmodels.ListAlertRulesQuery) (result ngmodels.RulesGroup, err error) {
	err = st.SQLStore.WithDbSession(ctx, func(sess *db.Session) error {
		q := sess.Table("alert_rule")

		if query.OrgID >= 0 {
			q = q.Where("org_id = ?", query.OrgID)
		}

		if query.DashboardUID != "" {
			q = q.Where("dashboard_uid = ?", query.DashboardUID)
			if query.PanelID != 0 {
				q = q.Where("panel_id = ?", query.PanelID)
			}
		}

		if len(query.NamespaceUIDs) > 0 {
			args := make([]any, 0, len(query.NamespaceUIDs))
			in := make([]string, 0, len(query.NamespaceUIDs))
			for _, namespaceUID := range query.NamespaceUIDs {
				args = append(args, namespaceUID)
				in = append(in, "?")
			}
			q = q.Where(fmt.Sprintf("namespace_uid IN (%s)", strings.Join(in, ",")), args...)
		}

		if query.RuleGroup != "" {
			q = q.Where("rule_group = ?", query.RuleGroup)
		}

		q = q.Asc("namespace_uid", "rule_group", "rule_group_idx", "id")

		alertRules := make([]*ngmodels.AlertRule, 0)
		rule := new(ngmodels.AlertRule)
		rows, err := q.Rows(rule)
		if err != nil {
			return err
		}
		defer func() {
			_ = rows.Close()
		}()

		// Deserialize each rule separately in case any of them contain invalid JSON.
		for rows.Next() {
			rule := new(ngmodels.AlertRule)
			err = rows.Scan(rule)
			if err != nil {
				st.Logger.Error("Invalid rule found in DB store, ignoring it", "func", "ListAlertRules", "error", err)
				continue
			}
			alertRules = append(alertRules, rule)
		}

		result = alertRules
		return nil
	})
	return result, err
}

// Count returns either the number of the alert rules under a specific org (if orgID is not zero)
// or the number of all the alert rules
func (st DBstore) Count(ctx context.Context, orgID int64) (int64, error) {
	type result struct {
		Count int64
	}

	r := result{}
	err := st.SQLStore.WithDbSession(ctx, func(sess *sqlstore.DBSession) error {
		rawSQL := "SELECT COUNT(*) as count from alert_rule"
		args := make([]any, 0)
		if orgID != 0 {
			rawSQL += " WHERE org_id=?"
			args = append(args, orgID)
		}
		if _, err := sess.SQL(rawSQL, args...).Get(&r); err != nil {
			return err
		}
		return nil
	})
	return r.Count, err
}

func (st DBstore) GetRuleGroupInterval(ctx context.Context, orgID int64, namespaceUID string, ruleGroup string) (int64, error) {
	var interval int64 = 0
	return interval, st.SQLStore.WithDbSession(ctx, func(sess *db.Session) error {
		ruleGroups := make([]ngmodels.AlertRule, 0)
		err := sess.Find(
			&ruleGroups,
			ngmodels.AlertRule{OrgID: orgID, RuleGroup: ruleGroup, NamespaceUID: namespaceUID},
		)
		if len(ruleGroups) == 0 {
			return ErrAlertRuleGroupNotFound
		}
		interval = ruleGroups[0].IntervalSeconds
		return err
	})
}

// GetUserVisibleNamespaces returns the folders that are visible to the user and have at least one alert in it
func (st DBstore) GetUserVisibleNamespaces(ctx context.Context, orgID int64, user identity.Requester) (map[string]*folder.Folder, error) {
	namespaceMap := make(map[string]*folder.Folder)

	searchQuery := dashboards.FindPersistedDashboardsQuery{
		OrgId:        orgID,
		SignedInUser: user,
		Type:         searchstore.TypeAlertFolder,
		Limit:        -1,
		Permission:   dashboards.PERMISSION_VIEW,
		Sort:         model.SortOption{},
		Filters: []any{
			searchstore.FolderWithAlertsFilter{},
		},
	}

	var page int64 = 1
	for {
		query := searchQuery
		query.Page = page
		proj, err := st.DashboardService.FindDashboards(ctx, &query)
		if err != nil {
			return nil, err
		}

		if len(proj) == 0 {
			break
		}

		for _, hit := range proj {
			if !hit.IsFolder {
				continue
			}
			namespaceMap[hit.UID] = &folder.Folder{
<<<<<<< HEAD
				ID:        hit.ID,
				UID:       hit.UID,
				Title:     hit.Title,
				ParentUID: hit.FolderUID,
=======
				ID:    hit.ID, // nolint:staticcheck
				UID:   hit.UID,
				Title: hit.Title,
>>>>>>> 9a3b2937
			}
		}
		page += 1
	}
	return namespaceMap, nil
}

// GetNamespaceByUID is a handler for retrieving a namespace by its UID. Alerting rules follow a Grafana folder-like structure which we call namespaces.
func (st DBstore) GetNamespaceByUID(ctx context.Context, uid string, orgID int64, user identity.Requester) (*folder.Folder, error) {
	folder, err := st.FolderService.Get(ctx, &folder.GetFolderQuery{OrgID: orgID, UID: &uid, SignedInUser: user})
	if err != nil {
		return nil, err
	}

	return folder, nil
}

func (st DBstore) GetAlertRulesKeysForScheduling(ctx context.Context) ([]ngmodels.AlertRuleKeyWithVersion, error) {
	var result []ngmodels.AlertRuleKeyWithVersion
	err := st.SQLStore.WithDbSession(ctx, func(sess *db.Session) error {
		alertRulesSql := sess.Table("alert_rule").Select("org_id, uid, version")
		var disabledOrgs []int64

		for orgID := range st.Cfg.DisabledOrgs {
			disabledOrgs = append(disabledOrgs, orgID)
		}

		if len(disabledOrgs) > 0 {
			alertRulesSql = alertRulesSql.NotIn("org_id", disabledOrgs)
		}

		if err := alertRulesSql.Find(&result); err != nil {
			return err
		}

		return nil
	})
	return result, err
}

// GetAlertRulesForScheduling returns a short version of all alert rules except those that belong to an excluded list of organizations
func (st DBstore) GetAlertRulesForScheduling(ctx context.Context, query *ngmodels.GetAlertRulesForSchedulingQuery) error {
	var folders []struct {
		Uid   string
		Title string
	}
	var rules []*ngmodels.AlertRule
	return st.SQLStore.WithDbSession(ctx, func(sess *db.Session) error {
		var disabledOrgs []int64
		for orgID := range st.Cfg.DisabledOrgs {
			disabledOrgs = append(disabledOrgs, orgID)
		}

		alertRulesSql := sess.Table("alert_rule")
		if len(disabledOrgs) > 0 {
			alertRulesSql.NotIn("org_id", disabledOrgs)
		}

		if len(query.RuleGroups) > 0 {
			alertRulesSql.In("rule_group", query.RuleGroups)
		}

		rule := new(ngmodels.AlertRule)
		rows, err := alertRulesSql.Rows(rule)
		if err != nil {
			return fmt.Errorf("failed to fetch alert rules: %w", err)
		}
		defer func() {
			if err := rows.Close(); err != nil {
				st.Logger.Error("Unable to close rows session", "error", err)
			}
		}()
		// Deserialize each rule separately in case any of them contain invalid JSON.
		for rows.Next() {
			rule := new(ngmodels.AlertRule)
			err = rows.Scan(rule)
			if err != nil {
				st.Logger.Error("Invalid rule found in DB store, ignoring it", "func", "GetAlertRulesForScheduling", "error", err)
				continue
			}
			// This was added to mitigate the high load that could be created by loki range queries.
			// In previous versions of Grafana, Loki datasources would default to range queries
			// instead of instant queries, sometimes creating unnecessary load. This is only
			// done for Grafana Cloud.
			if optimizations, migratable := canBeInstant(rule); migratable {
				if err := migrateToInstant(rule, optimizations); err != nil {
					st.Logger.Error("Could not migrate rule from range to instant query", "rule", rule.UID, "err", err)
				} else {
					st.Logger.Info("Migrated rule from range to instant query", "rule", rule.UID, "migrated_queries", len(optimizations))
				}
			}
			rules = append(rules, rule)
		}

		query.ResultRules = rules

		if query.PopulateFolders {
			foldersSql := sess.Table("dashboard").Alias("d").Select("d.uid, d.title").
				Where("is_folder = ?", st.SQLStore.GetDialect().BooleanStr(true)).
				And(`EXISTS (SELECT 1 FROM alert_rule a WHERE d.uid = a.namespace_uid)`)
			if len(disabledOrgs) > 0 {
				foldersSql.NotIn("org_id", disabledOrgs)
			}

			if err := foldersSql.Find(&folders); err != nil {
				return fmt.Errorf("failed to fetch a list of folders that contain alert rules: %w", err)
			}
			query.ResultFoldersTitles = make(map[string]string, len(folders))
			for _, folder := range folders {
				query.ResultFoldersTitles[folder.Uid] = folder.Title
			}
		}
		return nil
	})
}

// DeleteInFolder deletes the rules contained in a given folder along with their associated data.
func (st DBstore) DeleteInFolder(ctx context.Context, orgID int64, folderUID string, user identity.Requester) error {
	rules, err := st.ListAlertRules(ctx, &ngmodels.ListAlertRulesQuery{
		OrgID:         orgID,
		NamespaceUIDs: []string{folderUID},
	})
	if err != nil {
		return err
	}

	uids := make([]string, 0, len(rules))
	for _, tgt := range rules {
		if tgt != nil {
			uids = append(uids, tgt.UID)
		}
	}

	if err := st.DeleteAlertRulesByUID(ctx, orgID, uids...); err != nil {
		return err
	}
	return nil
}

// Kind returns the name of the alert rule type of entity.
func (st DBstore) Kind() string { return entity.StandardKindAlertRule }

// GenerateNewAlertRuleUID generates a unique UID for a rule.
// This is set as a variable so that the tests can override it.
// The ruleTitle is only used by the mocked functions.
var GenerateNewAlertRuleUID = func(sess *db.Session, orgID int64, ruleTitle string) (string, error) {
	for i := 0; i < 3; i++ {
		uid := util.GenerateShortUID()

		exists, err := sess.Where("org_id=? AND uid=?", orgID, uid).Get(&ngmodels.AlertRule{})
		if err != nil {
			return "", err
		}

		if !exists {
			return uid, nil
		}
	}

	return "", ngmodels.ErrAlertRuleFailedGenerateUniqueUID
}

// validateAlertRule validates the alert rule including db-level restrictions on field lengths.
func (st DBstore) validateAlertRule(alertRule ngmodels.AlertRule) error {
	if err := alertRule.ValidateAlertRule(st.Cfg); err != nil {
		return err
	}

	// enforce max name length.
	if len(alertRule.Title) > AlertRuleMaxTitleLength {
		return fmt.Errorf("%w: name length should not be greater than %d", ngmodels.ErrAlertRuleFailedValidation, AlertRuleMaxTitleLength)
	}

	// enforce max rule group name length.
	if len(alertRule.RuleGroup) > AlertRuleMaxRuleGroupNameLength {
		return fmt.Errorf("%w: rule group name length should not be greater than %d", ngmodels.ErrAlertRuleFailedValidation, AlertRuleMaxRuleGroupNameLength)
	}

	return nil
}<|MERGE_RESOLUTION|>--- conflicted
+++ resolved
@@ -458,16 +458,10 @@
 				continue
 			}
 			namespaceMap[hit.UID] = &folder.Folder{
-<<<<<<< HEAD
-				ID:        hit.ID,
+				ID:        hit.ID, // nolint:staticcheck
 				UID:       hit.UID,
 				Title:     hit.Title,
 				ParentUID: hit.FolderUID,
-=======
-				ID:    hit.ID, // nolint:staticcheck
-				UID:   hit.UID,
-				Title: hit.Title,
->>>>>>> 9a3b2937
 			}
 		}
 		page += 1
