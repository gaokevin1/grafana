package store

import (
	"context"
	"errors"
	"fmt"
	"strings"

	"github.com/google/uuid"

	"github.com/grafana/grafana/pkg/infra/db"
	"github.com/grafana/grafana/pkg/services/auth/identity"
	"github.com/grafana/grafana/pkg/services/dashboards"
	"github.com/grafana/grafana/pkg/services/folder"
	ngmodels "github.com/grafana/grafana/pkg/services/ngalert/models"
	"github.com/grafana/grafana/pkg/services/search/model"
	"github.com/grafana/grafana/pkg/services/sqlstore"
	"github.com/grafana/grafana/pkg/services/sqlstore/searchstore"
	"github.com/grafana/grafana/pkg/services/store/entity"
	"github.com/grafana/grafana/pkg/util"
)

// AlertRuleMaxTitleLength is the maximum length of the alert rule title
const AlertRuleMaxTitleLength = 190

// AlertRuleMaxRuleGroupNameLength is the maximum length of the alert rule group name
const AlertRuleMaxRuleGroupNameLength = 190

var (
	ErrAlertRuleGroupNotFound = errors.New("rulegroup not found")
	ErrOptimisticLock         = errors.New("version conflict while updating a record in the database with optimistic locking")
)

func getAlertRuleByUID(sess *db.Session, alertRuleUID string, orgID int64) (*ngmodels.AlertRule, error) {
	// we consider optionally enabling some caching
	alertRule := ngmodels.AlertRule{OrgID: orgID, UID: alertRuleUID}
	has, err := sess.Get(&alertRule)
	if err != nil {
		return nil, err
	}
	if !has {
		return nil, ngmodels.ErrAlertRuleNotFound
	}
	return &alertRule, nil
}

// DeleteAlertRulesByUID is a handler for deleting an alert rule.
func (st DBstore) DeleteAlertRulesByUID(ctx context.Context, orgID int64, ruleUID ...string) error {
	logger := st.Logger.New("org_id", orgID, "rule_uids", ruleUID)
	return st.SQLStore.WithTransactionalDbSession(ctx, func(sess *db.Session) error {
		rows, err := sess.Table("alert_rule").Where("org_id = ?", orgID).In("uid", ruleUID).Delete(ngmodels.AlertRule{})
		if err != nil {
			return err
		}
		logger.Debug("Deleted alert rules", "count", rows)

		rows, err = sess.Table("alert_rule_version").Where("rule_org_id = ?", orgID).In("rule_uid", ruleUID).Delete(ngmodels.AlertRule{})
		if err != nil {
			return err
		}
		logger.Debug("Deleted alert rule versions", "count", rows)

		rows, err = sess.Table("alert_instance").Where("rule_org_id = ?", orgID).In("rule_uid", ruleUID).Delete(ngmodels.AlertRule{})
		if err != nil {
			return err
		}
		logger.Debug("Deleted alert instances", "count", rows)
		return nil
	})
}

// IncreaseVersionForAllRulesInNamespace Increases version for all rules that have specified namespace. Returns all rules that belong to the namespace
func (st DBstore) IncreaseVersionForAllRulesInNamespace(ctx context.Context, orgID int64, namespaceUID string) ([]ngmodels.AlertRuleKeyWithVersionAndPauseStatus, error) {
	var keys []ngmodels.AlertRuleKeyWithVersionAndPauseStatus
	err := st.SQLStore.WithTransactionalDbSession(ctx, func(sess *db.Session) error {
		now := TimeNow()
		_, err := sess.Exec("UPDATE alert_rule SET version = version + 1, updated = ? WHERE namespace_uid = ? AND org_id = ?", now, namespaceUID, orgID)
		if err != nil {
			return err
		}
		return sess.Table(ngmodels.AlertRule{}).Where("namespace_uid = ? AND org_id = ?", namespaceUID, orgID).Find(&keys)
	})
	return keys, err
}

// GetAlertRuleByUID is a handler for retrieving an alert rule from that database by its UID and organisation ID.
// It returns ngmodels.ErrAlertRuleNotFound if no alert rule is found for the provided ID.
func (st DBstore) GetAlertRuleByUID(ctx context.Context, query *ngmodels.GetAlertRuleByUIDQuery) (result *ngmodels.AlertRule, err error) {
	err = st.SQLStore.WithDbSession(ctx, func(sess *db.Session) error {
		alertRule, err := getAlertRuleByUID(sess, query.UID, query.OrgID)
		if err != nil {
			return err
		}
		result = alertRule
		return nil
	})
	return result, err
}

// GetAlertRulesGroupByRuleUID is a handler for retrieving a group of alert rules from that database by UID and organisation ID of one of rules that belong to that group.
func (st DBstore) GetAlertRulesGroupByRuleUID(ctx context.Context, query *ngmodels.GetAlertRulesGroupByRuleUIDQuery) (result []*ngmodels.AlertRule, err error) {
	err = st.SQLStore.WithDbSession(ctx, func(sess *db.Session) error {
		var rules []*ngmodels.AlertRule
		err := sess.Table("alert_rule").Alias("a").Join(
			"INNER",
			"alert_rule AS b", "a.org_id = b.org_id AND a.namespace_uid = b.namespace_uid AND a.rule_group = b.rule_group AND b.uid = ?", query.UID,
		).Where("a.org_id = ?", query.OrgID).Select("a.*").Find(&rules)
		if err != nil {
			return err
		}
		result = rules
		return nil
	})
	return result, err
}

// InsertAlertRules is a handler for creating/updating alert rules.
// Returns the UID and ID of rules that were created in the same order as the input rules.
func (st DBstore) InsertAlertRules(ctx context.Context, rules []ngmodels.AlertRule) ([]ngmodels.AlertRuleKeyWithId, error) {
	ids := make([]ngmodels.AlertRuleKeyWithId, 0, len(rules))
	return ids, st.SQLStore.WithTransactionalDbSession(ctx, func(sess *db.Session) error {
		newRules := make([]ngmodels.AlertRule, 0, len(rules))
		ruleVersions := make([]ngmodels.AlertRuleVersion, 0, len(rules))
		for i := range rules {
			r := rules[i]
			if r.UID == "" {
				uid, err := GenerateNewAlertRuleUID(sess, r.OrgID, r.Title)
				if err != nil {
					return fmt.Errorf("failed to generate UID for alert rule %q: %w", r.Title, err)
				}
				r.UID = uid
			}
			r.Version = 1
			if err := st.validateAlertRule(r); err != nil {
				return err
			}
			if err := (&r).PreSave(TimeNow); err != nil {
				return err
			}
			newRules = append(newRules, r)
			ruleVersions = append(ruleVersions, ngmodels.AlertRuleVersion{
				RuleUID:          r.UID,
				RuleOrgID:        r.OrgID,
				RuleNamespaceUID: r.NamespaceUID,
				RuleGroup:        r.RuleGroup,
				ParentVersion:    0,
				Version:          r.Version,
				Created:          r.Updated,
				Condition:        r.Condition,
				Title:            r.Title,
				Data:             r.Data,
				IntervalSeconds:  r.IntervalSeconds,
				NoDataState:      r.NoDataState,
				ExecErrState:     r.ExecErrState,
				For:              r.For,
				Annotations:      r.Annotations,
				Labels:           r.Labels,
			})
		}
		if len(newRules) > 0 {
			// we have to insert the rules one by one as otherwise we are
			// not able to fetch the inserted id as it's not supported by xorm
			for i := range newRules {
				if _, err := sess.Insert(&newRules[i]); err != nil {
					if st.SQLStore.GetDialect().IsUniqueConstraintViolation(err) {
						return ngmodels.ErrAlertRuleUniqueConstraintViolation
					}
					return fmt.Errorf("failed to create new rules: %w", err)
				}
				ids = append(ids, ngmodels.AlertRuleKeyWithId{
					AlertRuleKey: newRules[i].GetKey(),
					ID:           newRules[i].ID,
				})
			}
		}

		if len(ruleVersions) > 0 {
			if _, err := sess.Insert(&ruleVersions); err != nil {
				return fmt.Errorf("failed to create new rule versions: %w", err)
			}
		}
		return nil
	})
}

// UpdateAlertRules is a handler for updating alert rules.
func (st DBstore) UpdateAlertRules(ctx context.Context, rules []ngmodels.UpdateRule) error {
	return st.SQLStore.WithTransactionalDbSession(ctx, func(sess *db.Session) error {
		err := st.preventIntermediateUniqueConstraintViolations(sess, rules)
		if err != nil {
			return fmt.Errorf("failed when preventing intermediate unique constraint violation: %w", err)
		}

		ruleVersions := make([]ngmodels.AlertRuleVersion, 0, len(rules))
		for _, r := range rules {
			var parentVersion int64
			r.New.ID = r.Existing.ID
			r.New.Version = r.Existing.Version // xorm will take care of increasing it (see https://xorm.io/docs/chapter-06/1.lock/)
			if err := st.validateAlertRule(r.New); err != nil {
				return err
			}
			if err := (&r.New).PreSave(TimeNow); err != nil {
				return err
			}
			// no way to update multiple rules at once
			if updated, err := sess.ID(r.Existing.ID).AllCols().Update(r.New); err != nil || updated == 0 {
				if err != nil {
					if st.SQLStore.GetDialect().IsUniqueConstraintViolation(err) {
						return ngmodels.ErrAlertRuleUniqueConstraintViolation
					}
					return fmt.Errorf("failed to update rule [%s] %s: %w", r.New.UID, r.New.Title, err)
				}
				return fmt.Errorf("%w: alert rule UID %s version %d", ErrOptimisticLock, r.New.UID, r.New.Version)
			}
			parentVersion = r.Existing.Version
			ruleVersions = append(ruleVersions, ngmodels.AlertRuleVersion{
				RuleOrgID:        r.New.OrgID,
				RuleUID:          r.New.UID,
				RuleNamespaceUID: r.New.NamespaceUID,
				RuleGroup:        r.New.RuleGroup,
				RuleGroupIndex:   r.New.RuleGroupIndex,
				ParentVersion:    parentVersion,
				Version:          r.New.Version + 1,
				Created:          r.New.Updated,
				Condition:        r.New.Condition,
				Title:            r.New.Title,
				Data:             r.New.Data,
				IntervalSeconds:  r.New.IntervalSeconds,
				NoDataState:      r.New.NoDataState,
				ExecErrState:     r.New.ExecErrState,
				For:              r.New.For,
				Annotations:      r.New.Annotations,
				Labels:           r.New.Labels,
			})
		}
		if len(ruleVersions) > 0 {
			if _, err := sess.Insert(&ruleVersions); err != nil {
				return fmt.Errorf("failed to create new rule versions: %w", err)
			}
		}
		return nil
	})
}

// preventIntermediateUniqueConstraintViolations prevents unique constraint violations caused by an intermediate update.
// The uniqueness constraint for titles within an org+folder is enforced on every update within a transaction
// instead of on commit (deferred constraint). This means that there could be a set of updates that will throw
// a unique constraint violation in an intermediate step even though the final state is valid.
// For example, a chain of updates RuleA -> RuleB -> RuleC could fail if not executed in the correct order, or
// a swap of titles RuleA <-> RuleB cannot be executed in any order without violating the constraint.
func (st DBstore) preventIntermediateUniqueConstraintViolations(sess *db.Session, updates []ngmodels.UpdateRule) error {
	// The exact solution to this is complex and requires determining directed paths and cycles in the update graph,
	// adding in temporary updates to break cycles, and then executing the updates in reverse topological order.
	// This is not implemented here. Instead, we choose a simpler solution that works in all cases but might perform
	// more updates than necessary. This simpler solution makes a determination of whether an intermediate collision
	// could occur and if so, adds a temporary title on all updated rules to break any cycles and remove the need for
	// specific ordering.

	titleUpdates := make([]ngmodels.UpdateRule, 0)
	for _, update := range updates {
		if update.Existing.Title != update.New.Title {
			titleUpdates = append(titleUpdates, update)
		}
	}

	// If there is no overlap then an intermediate unique constraint violation is not possible. If there is an overlap,
	// then there is the possibility of intermediate unique constraint violation.
	if !newTitlesOverlapExisting(titleUpdates) {
		return nil
	}
	st.Logger.Debug("Detected possible intermediate unique constraint violation, creating temporary title updates", "updates", len(titleUpdates))

	for _, update := range titleUpdates {
		r := update.Existing
		u := uuid.New().String()

		// Some defensive programming in case the temporary title is somehow persisted it will still be recognizable.
		uniqueTempTitle := r.Title + u
		if len(uniqueTempTitle) > AlertRuleMaxTitleLength {
			uniqueTempTitle = r.Title[:AlertRuleMaxTitleLength-len(u)] + uuid.New().String()
		}

		if updated, err := sess.ID(r.ID).Cols("title").Update(&ngmodels.AlertRule{Title: uniqueTempTitle, Version: r.Version}); err != nil || updated == 0 {
			if err != nil {
				return fmt.Errorf("failed to set temporary rule title [%s] %s: %w", r.UID, r.Title, err)
			}
			return fmt.Errorf("%w: alert rule UID %s version %d", ErrOptimisticLock, r.UID, r.Version)
		}
		// Otherwise optimistic locking will conflict on the 2nd update.
		r.Version++
		// For consistency.
		r.Title = uniqueTempTitle
	}

	return nil
}

// newTitlesOverlapExisting returns true if any new titles overlap with existing titles.
// It does so in a case-insensitive manner as some supported databases perform case-insensitive comparisons.
func newTitlesOverlapExisting(rules []ngmodels.UpdateRule) bool {
	existingTitles := make(map[string]struct{}, len(rules))
	for _, r := range rules {
		existingTitles[strings.ToLower(r.Existing.Title)] = struct{}{}
	}

	// Check if there is any overlap between lower case existing and new titles.
	for _, r := range rules {
		if _, ok := existingTitles[strings.ToLower(r.New.Title)]; ok {
			return true
		}
	}

	return false
}

// CountInFolder is a handler for retrieving the number of alert rules of
// specific organisation associated with a given namespace (parent folder).
func (st DBstore) CountInFolder(ctx context.Context, orgID int64, folderUID string, u identity.Requester) (int64, error) {
	var count int64
	var err error
	err = st.SQLStore.WithDbSession(ctx, func(sess *db.Session) error {
		q := sess.Table("alert_rule").Where("org_id = ?", orgID).Where("namespace_uid = ?", folderUID)
		count, err = q.Count()
		return err
	})
	return count, err
}

// ListAlertRules is a handler for retrieving alert rules of specific organisation.
func (st DBstore) ListAlertRules(ctx context.Context, query *ngmodels.ListAlertRulesQuery) (result ngmodels.RulesGroup, err error) {
	err = st.SQLStore.WithDbSession(ctx, func(sess *db.Session) error {
		q := sess.Table("alert_rule")

		if query.OrgID >= 0 {
			q = q.Where("org_id = ?", query.OrgID)
		}

		if query.DashboardUID != "" {
			q = q.Where("dashboard_uid = ?", query.DashboardUID)
			if query.PanelID != 0 {
				q = q.Where("panel_id = ?", query.PanelID)
			}
		}

		if len(query.NamespaceUIDs) > 0 {
			args := make([]any, 0, len(query.NamespaceUIDs))
			in := make([]string, 0, len(query.NamespaceUIDs))
			for _, namespaceUID := range query.NamespaceUIDs {
				args = append(args, namespaceUID)
				in = append(in, "?")
			}
			q = q.Where(fmt.Sprintf("namespace_uid IN (%s)", strings.Join(in, ",")), args...)
		}

		if query.RuleGroup != "" {
			q = q.Where("rule_group = ?", query.RuleGroup)
		}

		q = q.Asc("namespace_uid", "rule_group", "rule_group_idx", "id")

		alertRules := make([]*ngmodels.AlertRule, 0)
		rule := new(ngmodels.AlertRule)
		rows, err := q.Rows(rule)
		if err != nil {
			return err
		}
		defer func() {
			_ = rows.Close()
		}()

		// Deserialize each rule separately in case any of them contain invalid JSON.
		for rows.Next() {
			rule := new(ngmodels.AlertRule)
			err = rows.Scan(rule)
			if err != nil {
				st.Logger.Error("Invalid rule found in DB store, ignoring it", "func", "ListAlertRules", "error", err)
				continue
			}
			alertRules = append(alertRules, rule)
		}

		result = alertRules
		return nil
	})
	return result, err
}

// Count returns either the number of the alert rules under a specific org (if orgID is not zero)
// or the number of all the alert rules
func (st DBstore) Count(ctx context.Context, orgID int64) (int64, error) {
	type result struct {
		Count int64
	}

	r := result{}
	err := st.SQLStore.WithDbSession(ctx, func(sess *sqlstore.DBSession) error {
		rawSQL := "SELECT COUNT(*) as count from alert_rule"
		args := make([]any, 0)
		if orgID != 0 {
			rawSQL += " WHERE org_id=?"
			args = append(args, orgID)
		}
		if _, err := sess.SQL(rawSQL, args...).Get(&r); err != nil {
			return err
		}
		return nil
	})
	return r.Count, err
}

func (st DBstore) GetRuleGroupInterval(ctx context.Context, orgID int64, namespaceUID string, ruleGroup string) (int64, error) {
	var interval int64 = 0
	return interval, st.SQLStore.WithDbSession(ctx, func(sess *db.Session) error {
		ruleGroups := make([]ngmodels.AlertRule, 0)
		err := sess.Find(
			&ruleGroups,
			ngmodels.AlertRule{OrgID: orgID, RuleGroup: ruleGroup, NamespaceUID: namespaceUID},
		)
		if len(ruleGroups) == 0 {
			return ErrAlertRuleGroupNotFound
		}
		interval = ruleGroups[0].IntervalSeconds
		return err
	})
}

// GetUserVisibleNamespaces returns the folders that are visible to the user and have at least one alert in it
func (st DBstore) GetUserVisibleNamespaces(ctx context.Context, orgID int64, user identity.Requester) (map[string]*folder.Folder, error) {
	namespaceMap := make(map[string]*folder.Folder)

	searchQuery := dashboards.FindPersistedDashboardsQuery{
		OrgId:        orgID,
		SignedInUser: user,
		Type:         searchstore.TypeAlertFolder,
		Limit:        -1,
		Permission:   dashboards.PERMISSION_VIEW,
		Sort:         model.SortOption{},
		Filters: []any{
			searchstore.FolderWithAlertsFilter{},
		},
	}

	var page int64 = 1
	for {
		query := searchQuery
		query.Page = page
		proj, err := st.DashboardService.FindDashboards(ctx, &query)
		if err != nil {
			return nil, err
		}

		if len(proj) == 0 {
			break
		}

		for _, hit := range proj {
			if !hit.IsFolder {
				continue
			}
			folderWithFullpath, err := st.FolderService.WithFullpath(ctx, &folder.Folder{
				OrgID: orgID,
				UID:   hit.UID,
				Title: hit.Title,
			}, true)
			if err != nil {
				st.Logger.Error("Failed to get folder fullpath", "error", err, "id", hit.ID, "uid", hit.UID, "title", hit.Title)
				return nil, err
			}
			namespaceMap[hit.UID] = folderWithFullpath
		}
		page += 1
	}
	return namespaceMap, nil
}

// GetNamespaceByTitle is a handler for retrieving a namespace by its title. Alerting rules follow a Grafana folder-like structure which we call namespaces.
<<<<<<< HEAD
func (st DBstore) GetNamespaceByTitle(ctx context.Context, namespace string, orgID int64, user *user.SignedInUser) (*folder.Folder, error) {
	folder, err := st.FolderService.Get(ctx, &folder.GetFolderQuery{OrgID: orgID, Title: &namespace, SignedInUser: user, IncludeFullpath: true})
=======
func (st DBstore) GetNamespaceByTitle(ctx context.Context, namespace string, orgID int64, user identity.Requester) (*folder.Folder, error) {
	folder, err := st.FolderService.Get(ctx, &folder.GetFolderQuery{OrgID: orgID, Title: &namespace, SignedInUser: user})
>>>>>>> 2d09bac2
	if err != nil {
		return nil, err
	}

	return folder, nil
}

// GetNamespaceByUID is a handler for retrieving a namespace by its UID. Alerting rules follow a Grafana folder-like structure which we call namespaces.
<<<<<<< HEAD
func (st DBstore) GetNamespaceByUID(ctx context.Context, uid string, orgID int64, user *user.SignedInUser) (*folder.Folder, error) {
	folder, err := st.FolderService.Get(ctx, &folder.GetFolderQuery{OrgID: orgID, UID: &uid, SignedInUser: user, IncludeFullpath: true})
=======
func (st DBstore) GetNamespaceByUID(ctx context.Context, uid string, orgID int64, user identity.Requester) (*folder.Folder, error) {
	folder, err := st.FolderService.Get(ctx, &folder.GetFolderQuery{OrgID: orgID, UID: &uid, SignedInUser: user})
>>>>>>> 2d09bac2
	if err != nil {
		return nil, err
	}

	return folder, nil
}

func (st DBstore) GetAlertRulesKeysForScheduling(ctx context.Context) ([]ngmodels.AlertRuleKeyWithVersion, error) {
	var result []ngmodels.AlertRuleKeyWithVersion
	err := st.SQLStore.WithDbSession(ctx, func(sess *db.Session) error {
		alertRulesSql := sess.Table("alert_rule").Select("org_id, uid, version")
		var disabledOrgs []int64

		for orgID := range st.Cfg.DisabledOrgs {
			disabledOrgs = append(disabledOrgs, orgID)
		}

		if len(disabledOrgs) > 0 {
			alertRulesSql = alertRulesSql.NotIn("org_id", disabledOrgs)
		}

		if err := alertRulesSql.Find(&result); err != nil {
			return err
		}

		return nil
	})
	return result, err
}

// GetAlertRulesForScheduling returns a short version of all alert rules except those that belong to an excluded list of organizations
func (st DBstore) GetAlertRulesForScheduling(ctx context.Context, query *ngmodels.GetAlertRulesForSchedulingQuery) error {
	var folders []struct {
		Uid   string
		Title string
	}
	var rules []*ngmodels.AlertRule
	return st.SQLStore.WithDbSession(ctx, func(sess *db.Session) error {
		var disabledOrgs []int64
		for orgID := range st.Cfg.DisabledOrgs {
			disabledOrgs = append(disabledOrgs, orgID)
		}

		alertRulesSql := sess.Table("alert_rule")
		if len(disabledOrgs) > 0 {
			alertRulesSql.NotIn("org_id", disabledOrgs)
		}

		if len(query.RuleGroups) > 0 {
			alertRulesSql.In("rule_group", query.RuleGroups)
		}

		rule := new(ngmodels.AlertRule)
		rows, err := alertRulesSql.Rows(rule)
		if err != nil {
			return fmt.Errorf("failed to fetch alert rules: %w", err)
		}
		defer func() {
			if err := rows.Close(); err != nil {
				st.Logger.Error("Unable to close rows session", "error", err)
			}
		}()
		// Deserialize each rule separately in case any of them contain invalid JSON.
		for rows.Next() {
			rule := new(ngmodels.AlertRule)
			err = rows.Scan(rule)
			if err != nil {
				st.Logger.Error("Invalid rule found in DB store, ignoring it", "func", "GetAlertRulesForScheduling", "error", err)
				continue
			}
			// This was added to mitigate the high load that could be created by loki range queries.
			// In previous versions of Grafana, Loki datasources would default to range queries
			// instead of instant queries, sometimes creating unnecessary load. This is only
			// done for Grafana Cloud.
			if optimizations, migratable := canBeInstant(rule); migratable {
				if err := migrateToInstant(rule, optimizations); err != nil {
					st.Logger.Error("Could not migrate rule from range to instant query", "rule", rule.UID, "err", err)
				} else {
					st.Logger.Info("Migrated rule from range to instant query", "rule", rule.UID, "migrated_queries", len(optimizations))
				}
			}
			rules = append(rules, rule)
		}

		query.ResultRules = rules

		if query.PopulateFolders {
			foldersSql := sess.Table("dashboard").Alias("d").Select("d.uid, d.title").
				Where("is_folder = ?", st.SQLStore.GetDialect().BooleanStr(true)).
				And(`EXISTS (SELECT 1 FROM alert_rule a WHERE d.uid = a.namespace_uid)`)
			if len(disabledOrgs) > 0 {
				foldersSql.NotIn("org_id", disabledOrgs)
			}

			if err := foldersSql.Find(&folders); err != nil {
				return fmt.Errorf("failed to fetch a list of folders that contain alert rules: %w", err)
			}
			query.ResultFoldersTitles = make(map[string]string, len(folders))
			for _, folder := range folders {
				query.ResultFoldersTitles[folder.Uid] = folder.Title
			}
		}
		return nil
	})
}

// DeleteInFolder deletes the rules contained in a given folder along with their associated data.
func (st DBstore) DeleteInFolder(ctx context.Context, orgID int64, folderUID string, user identity.Requester) error {
	rules, err := st.ListAlertRules(ctx, &ngmodels.ListAlertRulesQuery{
		OrgID:         orgID,
		NamespaceUIDs: []string{folderUID},
	})
	if err != nil {
		return err
	}

	uids := make([]string, 0, len(rules))
	for _, tgt := range rules {
		if tgt != nil {
			uids = append(uids, tgt.UID)
		}
	}

	if err := st.DeleteAlertRulesByUID(ctx, orgID, uids...); err != nil {
		return err
	}
	return nil
}

// Kind returns the name of the alert rule type of entity.
func (st DBstore) Kind() string { return entity.StandardKindAlertRule }

// GenerateNewAlertRuleUID generates a unique UID for a rule.
// This is set as a variable so that the tests can override it.
// The ruleTitle is only used by the mocked functions.
var GenerateNewAlertRuleUID = func(sess *db.Session, orgID int64, ruleTitle string) (string, error) {
	for i := 0; i < 3; i++ {
		uid := util.GenerateShortUID()

		exists, err := sess.Where("org_id=? AND uid=?", orgID, uid).Get(&ngmodels.AlertRule{})
		if err != nil {
			return "", err
		}

		if !exists {
			return uid, nil
		}
	}

	return "", ngmodels.ErrAlertRuleFailedGenerateUniqueUID
}

// validateAlertRule validates the alert rule interval and organisation.
func (st DBstore) validateAlertRule(alertRule ngmodels.AlertRule) error {
	if len(alertRule.Data) == 0 {
		return fmt.Errorf("%w: no queries or expressions are found", ngmodels.ErrAlertRuleFailedValidation)
	}

	if alertRule.Title == "" {
		return fmt.Errorf("%w: title is empty", ngmodels.ErrAlertRuleFailedValidation)
	}

	if err := ngmodels.ValidateRuleGroupInterval(alertRule.IntervalSeconds, int64(st.Cfg.BaseInterval.Seconds())); err != nil {
		return err
	}

	// enfore max name length in SQLite
	if len(alertRule.Title) > AlertRuleMaxTitleLength {
		return fmt.Errorf("%w: name length should not be greater than %d", ngmodels.ErrAlertRuleFailedValidation, AlertRuleMaxTitleLength)
	}

	// enfore max rule group name length in SQLite
	if len(alertRule.RuleGroup) > AlertRuleMaxRuleGroupNameLength {
		return fmt.Errorf("%w: rule group name length should not be greater than %d", ngmodels.ErrAlertRuleFailedValidation, AlertRuleMaxRuleGroupNameLength)
	}

	if alertRule.OrgID == 0 {
		return fmt.Errorf("%w: no organisation is found", ngmodels.ErrAlertRuleFailedValidation)
	}

	if alertRule.DashboardUID == nil && alertRule.PanelID != nil {
		return fmt.Errorf("%w: cannot have Panel ID without a Dashboard UID", ngmodels.ErrAlertRuleFailedValidation)
	}

	if _, err := ngmodels.ErrStateFromString(string(alertRule.ExecErrState)); err != nil {
		return err
	}

	if _, err := ngmodels.NoDataStateFromString(string(alertRule.NoDataState)); err != nil {
		return err
	}

	if alertRule.For < 0 {
		return fmt.Errorf("%w: field `for` cannot be negative", ngmodels.ErrAlertRuleFailedValidation)
	}
	return nil
}<|MERGE_RESOLUTION|>--- conflicted
+++ resolved
@@ -474,13 +474,8 @@
 }
 
 // GetNamespaceByTitle is a handler for retrieving a namespace by its title. Alerting rules follow a Grafana folder-like structure which we call namespaces.
-<<<<<<< HEAD
-func (st DBstore) GetNamespaceByTitle(ctx context.Context, namespace string, orgID int64, user *user.SignedInUser) (*folder.Folder, error) {
+func (st DBstore) GetNamespaceByTitle(ctx context.Context, namespace string, orgID int64, user identity.Requester) (*folder.Folder, error) {
 	folder, err := st.FolderService.Get(ctx, &folder.GetFolderQuery{OrgID: orgID, Title: &namespace, SignedInUser: user, IncludeFullpath: true})
-=======
-func (st DBstore) GetNamespaceByTitle(ctx context.Context, namespace string, orgID int64, user identity.Requester) (*folder.Folder, error) {
-	folder, err := st.FolderService.Get(ctx, &folder.GetFolderQuery{OrgID: orgID, Title: &namespace, SignedInUser: user})
->>>>>>> 2d09bac2
 	if err != nil {
 		return nil, err
 	}
@@ -489,13 +484,8 @@
 }
 
 // GetNamespaceByUID is a handler for retrieving a namespace by its UID. Alerting rules follow a Grafana folder-like structure which we call namespaces.
-<<<<<<< HEAD
-func (st DBstore) GetNamespaceByUID(ctx context.Context, uid string, orgID int64, user *user.SignedInUser) (*folder.Folder, error) {
+func (st DBstore) GetNamespaceByUID(ctx context.Context, uid string, orgID int64, user identity.Requester) (*folder.Folder, error) {
 	folder, err := st.FolderService.Get(ctx, &folder.GetFolderQuery{OrgID: orgID, UID: &uid, SignedInUser: user, IncludeFullpath: true})
-=======
-func (st DBstore) GetNamespaceByUID(ctx context.Context, uid string, orgID int64, user identity.Requester) (*folder.Folder, error) {
-	folder, err := st.FolderService.Get(ctx, &folder.GetFolderQuery{OrgID: orgID, UID: &uid, SignedInUser: user})
->>>>>>> 2d09bac2
 	if err != nil {
 		return nil, err
 	}
