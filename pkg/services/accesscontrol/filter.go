--- conflicted
+++ resolved
@@ -10,14 +10,10 @@
 )
 
 var sqlIDAcceptList = map[string]struct{}{
-<<<<<<< HEAD
 	"org_user.user_id":    {},
+	"role.id":             {},
 	"dashboard.id":        {},
 	"dashboard.folder_id": {},
-=======
-	"org_user.user_id": {},
-	"role.id":          {},
->>>>>>> 4fef791c
 }
 
 var (
