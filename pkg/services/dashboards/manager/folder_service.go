package service

import (
	"context"
	"errors"
	"strconv"
	"strings"

	"github.com/grafana/grafana/pkg/services/featuremgmt"

	"github.com/grafana/grafana/pkg/bus"
	"github.com/grafana/grafana/pkg/infra/log"
	"github.com/grafana/grafana/pkg/models"
	"github.com/grafana/grafana/pkg/services/accesscontrol"
	"github.com/grafana/grafana/pkg/services/dashboards"
	"github.com/grafana/grafana/pkg/services/guardian"
	"github.com/grafana/grafana/pkg/services/search"
	"github.com/grafana/grafana/pkg/setting"
)

type FolderServiceImpl struct {
	log              log.Logger
	cfg              *setting.Cfg
	dashboardService dashboards.DashboardService
	dashboardStore   dashboards.Store
	searchService    *search.SearchService
	features         featuremgmt.FeatureToggles
	permissions      accesscontrol.PermissionsService
}

func ProvideFolderService(
	cfg *setting.Cfg, dashboardService dashboards.DashboardService, dashboardStore dashboards.Store,
	searchService *search.SearchService, features featuremgmt.FeatureToggles, permissionsServices accesscontrol.PermissionsServices,
<<<<<<< HEAD
) *FolderServiceImpl {
=======
	ac accesscontrol.AccessControl,
) *FolderServiceImpl {
	ac.RegisterAttributeScopeResolver(dashboards.NewNameScopeResolver(dashboardStore))

>>>>>>> 6c7d3264
	return &FolderServiceImpl{
		cfg:              cfg,
		log:              log.New("folder-service"),
		dashboardService: dashboardService,
		dashboardStore:   dashboardStore,
		searchService:    searchService,
		features:         features,
		permissions:      permissionsServices.GetFolderService(),
	}
}

func (f *FolderServiceImpl) GetFolders(ctx context.Context, user *models.SignedInUser, orgID int64, limit int64, page int64) ([]*models.Folder, error) {
	searchQuery := search.Query{
		SignedInUser: user,
		DashboardIds: make([]int64, 0),
		FolderIds:    make([]int64, 0),
		Limit:        limit,
		OrgId:        orgID,
		Type:         "dash-folder",
		Permission:   models.PERMISSION_VIEW,
		Page:         page,
	}

	if err := f.searchService.SearchHandler(ctx, &searchQuery); err != nil {
		return nil, err
	}

	folders := make([]*models.Folder, 0)

	for _, hit := range searchQuery.Result {
		folders = append(folders, &models.Folder{
			Id:    hit.ID,
			Uid:   hit.UID,
			Title: hit.Title,
		})
	}

	return folders, nil
}

func (f *FolderServiceImpl) GetFolderByID(ctx context.Context, user *models.SignedInUser, id int64, orgID int64) (*models.Folder, error) {
	if id == 0 {
		return &models.Folder{Id: id, Title: "General"}, nil
	}
	query := models.GetDashboardQuery{OrgId: orgID, Id: id}
	dashFolder, err := getFolder(ctx, query)
	if err != nil {
		return nil, toFolderError(err)
	}

	g := guardian.New(ctx, dashFolder.Id, orgID, user)
	if canView, err := g.CanView(); err != nil || !canView {
		if err != nil {
			return nil, toFolderError(err)
		}
		return nil, models.ErrFolderAccessDenied
	}

	return dashToFolder(dashFolder), nil
}

func (f *FolderServiceImpl) GetFolderByUID(ctx context.Context, user *models.SignedInUser, orgID int64, uid string) (*models.Folder, error) {
	query := models.GetDashboardQuery{OrgId: orgID, Uid: uid}
	dashFolder, err := getFolder(ctx, query)

	if err != nil {
		return nil, toFolderError(err)
	}

	g := guardian.New(ctx, dashFolder.Id, orgID, user)
	if canView, err := g.CanView(); err != nil || !canView {
		if err != nil {
			return nil, toFolderError(err)
		}
		return nil, models.ErrFolderAccessDenied
	}

	return dashToFolder(dashFolder), nil
}

func (f *FolderServiceImpl) GetFolderByTitle(ctx context.Context, user *models.SignedInUser, orgID int64, title string) (*models.Folder, error) {
	dashFolder, err := f.dashboardStore.GetFolderByTitle(orgID, title)
	if err != nil {
		return nil, toFolderError(err)
	}

	g := guardian.New(ctx, dashFolder.Id, orgID, user)
	if canView, err := g.CanView(); err != nil || !canView {
		if err != nil {
			return nil, toFolderError(err)
		}
		return nil, models.ErrFolderAccessDenied
	}

	return dashToFolder(dashFolder), nil
}

func (f *FolderServiceImpl) CreateFolder(ctx context.Context, user *models.SignedInUser, orgID int64, title, uid string) (*models.Folder, error) {
	dashFolder := models.NewDashboardFolder(title)
	dashFolder.OrgId = orgID
	dashFolder.SetUid(strings.TrimSpace(uid))
	userID := user.UserId
	if userID == 0 {
		userID = -1
	}
	dashFolder.CreatedBy = userID
	dashFolder.UpdatedBy = userID
	dashFolder.UpdateSlug()

	dto := &dashboards.SaveDashboardDTO{
		Dashboard: dashFolder,
		OrgId:     orgID,
		User:      user,
	}

	saveDashboardCmd, err := f.dashboardService.BuildSaveDashboardCommand(ctx, dto, false, false)
	if err != nil {
		return nil, toFolderError(err)
	}

	dash, err := f.dashboardStore.SaveDashboard(*saveDashboardCmd)
	if err != nil {
		return nil, toFolderError(err)
	}

	query := models.GetDashboardQuery{OrgId: orgID, Id: dash.Id}
	dashFolder, err = getFolder(ctx, query)
	if err != nil {
		return nil, toFolderError(err)
	}

	var permissionErr error
	if f.features.IsEnabled(featuremgmt.FlagAccesscontrol) {
		resourceID := strconv.FormatInt(dashFolder.Id, 10)
		_, permissionErr = f.permissions.SetPermissions(ctx, orgID, resourceID, []accesscontrol.SetResourcePermissionCommand{
			{UserID: userID, Permission: models.PERMISSION_ADMIN.String()},
			{BuiltinRole: string(models.ROLE_EDITOR), Permission: models.PERMISSION_EDIT.String()},
			{BuiltinRole: string(models.ROLE_VIEWER), Permission: models.PERMISSION_VIEW.String()},
		}...)
	} else if f.cfg.EditorsCanAdmin {
		permissionErr = f.MakeUserAdmin(ctx, orgID, userID, dashFolder.Id, true)
	}

	if permissionErr != nil {
		f.log.Error("Could not make user admin", "folder", dashFolder.Title, "user", userID, "error", permissionErr)
	}

	return dashToFolder(dashFolder), nil
}

func (f *FolderServiceImpl) UpdateFolder(ctx context.Context, user *models.SignedInUser, orgID int64, existingUid string, cmd *models.UpdateFolderCommand) error {
	query := models.GetDashboardQuery{OrgId: orgID, Uid: existingUid}
	dashFolder, err := getFolder(ctx, query)
	if err != nil {
		return toFolderError(err)
	}

	cmd.UpdateDashboardModel(dashFolder, orgID, user.UserId)

	dto := &dashboards.SaveDashboardDTO{
		Dashboard: dashFolder,
		OrgId:     orgID,
		User:      user,
		Overwrite: cmd.Overwrite,
	}

	saveDashboardCmd, err := f.dashboardService.BuildSaveDashboardCommand(ctx, dto, false, false)
	if err != nil {
		return toFolderError(err)
	}

	dash, err := f.dashboardStore.SaveDashboard(*saveDashboardCmd)
	if err != nil {
		return toFolderError(err)
	}

	query = models.GetDashboardQuery{OrgId: orgID, Id: dash.Id}
	dashFolder, err = getFolder(ctx, query)
	if err != nil {
		return toFolderError(err)
	}

	cmd.Result = dashToFolder(dashFolder)

	return nil
}

func (f *FolderServiceImpl) DeleteFolder(ctx context.Context, user *models.SignedInUser, orgID int64, uid string, forceDeleteRules bool) (*models.Folder, error) {
	query := models.GetDashboardQuery{OrgId: orgID, Uid: uid}
	dashFolder, err := getFolder(ctx, query)
	if err != nil {
		return nil, toFolderError(err)
	}

	guard := guardian.New(ctx, dashFolder.Id, orgID, user)
	if canSave, err := guard.CanDelete(); err != nil || !canSave {
		if err != nil {
			return nil, toFolderError(err)
		}
		return nil, models.ErrFolderAccessDenied
	}

	deleteCmd := models.DeleteDashboardCommand{OrgId: orgID, Id: dashFolder.Id, ForceDeleteFolderRules: forceDeleteRules}
	if err := bus.Dispatch(ctx, &deleteCmd); err != nil {
		return nil, toFolderError(err)
	}

	return dashToFolder(dashFolder), nil
}

func (f *FolderServiceImpl) MakeUserAdmin(ctx context.Context, orgID int64, userID, folderID int64, setViewAndEditPermissions bool) error {
	return f.dashboardService.MakeUserAdmin(ctx, orgID, userID, folderID, setViewAndEditPermissions)
}

func getFolder(ctx context.Context, query models.GetDashboardQuery) (*models.Dashboard, error) {
	if err := bus.Dispatch(ctx, &query); err != nil {
		return nil, toFolderError(err)
	}

	if !query.Result.IsFolder {
		return nil, models.ErrFolderNotFound
	}

	return query.Result, nil
}

func dashToFolder(dash *models.Dashboard) *models.Folder {
	return &models.Folder{
		Id:        dash.Id,
		Uid:       dash.Uid,
		Title:     dash.Title,
		HasAcl:    dash.HasAcl,
		Url:       dash.GetUrl(),
		Version:   dash.Version,
		Created:   dash.Created,
		CreatedBy: dash.CreatedBy,
		Updated:   dash.Updated,
		UpdatedBy: dash.UpdatedBy,
	}
}

func toFolderError(err error) error {
	if errors.Is(err, models.ErrDashboardTitleEmpty) {
		return models.ErrFolderTitleEmpty
	}

	if errors.Is(err, models.ErrDashboardUpdateAccessDenied) {
		return models.ErrFolderAccessDenied
	}

	if errors.Is(err, models.ErrDashboardWithSameNameInFolderExists) {
		return models.ErrFolderSameNameExists
	}

	if errors.Is(err, models.ErrDashboardWithSameUIDExists) {
		return models.ErrFolderWithSameUIDExists
	}

	if errors.Is(err, models.ErrDashboardVersionMismatch) {
		return models.ErrFolderVersionMismatch
	}

	if errors.Is(err, models.ErrDashboardNotFound) {
		return models.ErrFolderNotFound
	}

	if errors.Is(err, models.ErrDashboardFailedGenerateUniqueUid) {
		err = models.ErrFolderFailedGenerateUniqueUid
	}

	return err
}<|MERGE_RESOLUTION|>--- conflicted
+++ resolved
@@ -31,14 +31,10 @@
 func ProvideFolderService(
 	cfg *setting.Cfg, dashboardService dashboards.DashboardService, dashboardStore dashboards.Store,
 	searchService *search.SearchService, features featuremgmt.FeatureToggles, permissionsServices accesscontrol.PermissionsServices,
-<<<<<<< HEAD
-) *FolderServiceImpl {
-=======
 	ac accesscontrol.AccessControl,
 ) *FolderServiceImpl {
 	ac.RegisterAttributeScopeResolver(dashboards.NewNameScopeResolver(dashboardStore))
 
->>>>>>> 6c7d3264
 	return &FolderServiceImpl{
 		cfg:              cfg,
 		log:              log.New("folder-service"),
