--- conflicted
+++ resolved
@@ -10,10 +10,6 @@
 )
 
 type OAuthStrategy struct {
-<<<<<<< HEAD
-	cfg                     *setting.Cfg
-	supportedProvidersRegex *regexp.Regexp
-=======
 	cfg                *setting.Cfg
 	settingsByProvider map[string]*social.OAuthInfo
 }
@@ -24,7 +20,6 @@
 	social.GitHubProviderName:       social.ExtraGithubSettingKeys,
 	social.GrafanaComProviderName:   social.ExtraGrafanaComSettingKeys,
 	social.GrafanaNetProviderName:   social.ExtraGrafanaComSettingKeys,
->>>>>>> ea7a179f
 }
 
 var _ ssosettings.FallbackStrategy = (*OAuthStrategy)(nil)
@@ -44,48 +39,6 @@
 	return ok
 }
 
-<<<<<<< HEAD
-func (s *OAuthStrategy) ParseConfigFromSystem(_ context.Context, provider string) (map[string]any, error) {
-	section := s.cfg.SectionWithEnvOverrides("auth." + provider)
-
-	defaultSettings := getDefaultOAuthInfoForProvider(provider)
-
-	result := map[string]interface{}{
-		"client_id":                  parseDataFromKey("client_id", section, defaultSettings),
-		"client_secret":              parseDataFromKey("client_secret", section, defaultSettings),
-		"scopes":                     parseDataFromKey("scopes", section, defaultSettings),
-		"auth_url":                   parseDataFromKey("auth_url", section, defaultSettings),
-		"token_url":                  parseDataFromKey("token_url", section, defaultSettings),
-		"api_url":                    parseDataFromKey("api_url", section, defaultSettings),
-		"teams_url":                  parseDataFromKey("teams_url", section, defaultSettings),
-		"enabled":                    parseDataFromKey("enabled", section, defaultSettings),
-		"email_attribute_name":       parseDataFromKey("email_attribute_name", section, defaultSettings),
-		"email_attribute_path":       parseDataFromKey("email_attribute_path", section, defaultSettings),
-		"role_attribute_path":        parseDataFromKey("role_attribute_path", section, defaultSettings),
-		"role_attribute_strict":      parseDataFromKey("role_attribute_strict", section, defaultSettings),
-		"groups_attribute_path":      parseDataFromKey("groups_attribute_path", section, defaultSettings),
-		"team_ids_attribute_path":    parseDataFromKey("team_ids_attribute_path", section, defaultSettings),
-		"allowed_domains":            parseDataFromKey("allowed_domains", section, defaultSettings),
-		"hosted_domain":              parseDataFromKey("hosted_domain", section, defaultSettings),
-		"allow_sign_up":              parseDataFromKey("allow_sign_up", section, defaultSettings),
-		"name":                       parseDataFromKey("name", section, defaultSettings),
-		"icon":                       parseDataFromKey("icon", section, defaultSettings),
-		"tls_client_cert":            parseDataFromKey("tls_client_cert", section, defaultSettings),
-		"tls_client_key":             parseDataFromKey("tls_client_key", section, defaultSettings),
-		"tls_client_ca":              parseDataFromKey("tls_client_ca", section, defaultSettings),
-		"tls_skip_verify_insecure":   parseDataFromKey("tls_skip_verify_insecure", section, defaultSettings),
-		"use_pkce":                   parseDataFromKey("use_pkce", section, defaultSettings),
-		"use_refresh_token":          parseDataFromKey("use_refresh_token", section, defaultSettings),
-		"allow_assign_grafana_admin": parseDataFromKey("allow_assign_grafana_admin", section, defaultSettings),
-		"auto_login":                 parseDataFromKey("auto_login", section, defaultSettings),
-		"allowed_groups":             parseDataFromKey("allowed_groups", section, defaultSettings),
-		// "skip_org_role_sync":         parseDataFromKey("skip_org_role_sync", section, defaultSettings),
-	}
-
-	extraFields := getExtraKeysForProvider(provider)
-	for _, key := range extraFields {
-		result[key] = parseDataFromKey(key, section, defaultSettings)
-=======
 func (s *OAuthStrategy) GetProviderConfig(_ context.Context, provider string) (any, error) {
 	return s.settingsByProvider[provider], nil
 }
@@ -98,58 +51,9 @@
 			provider = social.GrafanaComProviderName
 		}
 		s.settingsByProvider[provider] = settings
->>>>>>> ea7a179f
 	}
 }
 
-<<<<<<< HEAD
-	// when empty_scopes parameter exists and is true, overwrite scope with empty value
-	if section.Key("empty_scopes").MustBool(false) {
-		result["scopes"] = ""
-	}
-
-	return result, nil
-}
-
-func parseDataFromKey(key string, section *setting.DynamicSection, defaultSettings map[string]string) string {
-	return util.StringsFallback2(section.Key(key).Value(), defaultSettings[key])
-}
-
-func getDefaultOAuthInfoForProvider(provider string) map[string]string {
-	switch provider {
-	case "azuread":
-		return social.AzureADDefaultSettings
-	case "generic_oauth":
-		return social.GenericOAuthDefaultSettings
-	case "github":
-		return social.GitHubDefaultSettings
-	case "gitlab":
-		return social.GitlabDefaultSettings
-	case "google":
-		return social.GoogleDefaultSettings
-	case "grafana_com":
-		return social.GrafanaComDefaultSettings
-	case "okta":
-		return social.OktaDefaultSettings
-	default:
-		return map[string]string{}
-	}
-}
-
-func getExtraKeysForProvider(provider string) []string {
-	switch provider {
-	case "azuread":
-		return social.ExtraAzureADSettingKeys
-	case "generic_oauth":
-		return social.ExtraGenericOAuthSettingKeys
-	case "github":
-		return social.ExtraGithubSettingKeys
-	case "grafana_com":
-		return social.ExtraGrafanaComSettingKeys
-	default:
-		return nil
-	}
-=======
 func (s *OAuthStrategy) loadSettingsForProvider(provider string) *social.OAuthInfo {
 	section := s.cfg.SectionWithEnvOverrides("auth." + provider)
 
@@ -195,5 +99,44 @@
 	}
 
 	return result
->>>>>>> ea7a179f
+}
+
+func parseDataFromKey(key string, section *setting.DynamicSection, defaultSettings map[string]string) string {
+	return util.StringsFallback2(section.Key(key).Value(), defaultSettings[key])
+}
+
+func getDefaultOAuthInfoForProvider(provider string) map[string]string {
+	switch provider {
+	case "azuread":
+		return social.AzureADDefaultSettings
+	case "generic_oauth":
+		return social.GenericOAuthDefaultSettings
+	case "github":
+		return social.GitHubDefaultSettings
+	case "gitlab":
+		return social.GitlabDefaultSettings
+	case "google":
+		return social.GoogleDefaultSettings
+	case "grafana_com":
+		return social.GrafanaComDefaultSettings
+	case "okta":
+		return social.OktaDefaultSettings
+	default:
+		return map[string]string{}
+	}
+}
+
+func getExtraKeysForProvider(provider string) []string {
+	switch provider {
+	case "azuread":
+		return social.ExtraAzureADSettingKeys
+	case "generic_oauth":
+		return social.ExtraGenericOAuthSettingKeys
+	case "github":
+		return social.ExtraGithubSettingKeys
+	case "grafana_com":
+		return social.ExtraGrafanaComSettingKeys
+	default:
+		return nil
+	}
 }