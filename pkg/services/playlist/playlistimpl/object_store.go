package playlistimpl

import (
	"context"
	"encoding/json"
	"fmt"

	"github.com/grafana/grafana/pkg/models"
	"github.com/grafana/grafana/pkg/services/playlist"
	"github.com/grafana/grafana/pkg/services/sqlstore/session"
	objectstore "github.com/grafana/grafana/pkg/services/store"
	"github.com/grafana/grafana/pkg/services/store/object"
	"github.com/grafana/grafana/pkg/services/user"
)

// This is a playlist implementation that will:
// 1. CREATE/UPDATE/DELETE everythign with existing direct SQL store
// 2. CREATE/UPDATE/DELETE same items to the object store
// 3. Use the object store for all read operations
// This givs us a safe test bed to work with the store but still roll back without any lost work
type objectStoreImpl struct {
	sess        *session.SessionDB
	sqlimpl     *Service
	objectstore object.ObjectStoreServer
}

var _ playlist.Service = &objectStoreImpl{}

func (s *objectStoreImpl) sync() {
	type Info struct {
		OrgID int64  `db:"org_id"`
		UID   string `db:"uid"`
	}
	results := []Info{}
	err := s.sess.Select(context.Background(), &results, "SELECT org_id,uid FROM playlist ORDER BY org_id asc")
	if err != nil {
		fmt.Printf("error loading playlists")
		return
	}

	// Change the org_id with each row
	rowUser := &user.SignedInUser{
		OrgID:          0, // gets filled in from each row
		UserID:         0, // Admin user
		IsGrafanaAdmin: true,
	}
	ctx := objectstore.ContextWithUser(context.Background(), rowUser)
	for _, info := range results {
		dto, err := s.sqlimpl.Get(ctx, &playlist.GetPlaylistByUidQuery{
			OrgId: info.OrgID,
			UID:   info.UID,
		})
		if err != nil {
			fmt.Printf("error loading playlist: %v", err)
			return
		}
		body, _ := json.Marshal(dto)
		_, _ = s.objectstore.Write(ctx, &object.WriteObjectRequest{
			GRN: &object.GRN{
<<<<<<< HEAD
				UID:   info.UID,
				Kind:  models.StandardKindPlaylist,
				Scope: models.ObjectStoreScopeEntity,
=======
				TenantId: info.OrgID,
				UID:      info.UID,
				Kind:     models.StandardKindPlaylist,
				Scope:    models.ObjectStoreScopeEntity,
>>>>>>> 3dfa49b3
			},
			Body: body,
		})
	}
}

func (s *objectStoreImpl) Create(ctx context.Context, cmd *playlist.CreatePlaylistCommand) (*playlist.Playlist, error) {
	rsp, err := s.sqlimpl.store.Insert(ctx, cmd)
	if err == nil && rsp != nil {
		body, err := json.Marshal(cmd)
		if err != nil {
			return rsp, fmt.Errorf("unable to write playlist to store")
		}
		_, err = s.objectstore.Write(ctx, &object.WriteObjectRequest{
			GRN: &object.GRN{
				Scope: models.ObjectStoreScopeEntity,
				Kind:  models.StandardKindPlaylist,
				UID:   rsp.UID,
			},
			Body: body,
		})
		if err != nil {
			return rsp, fmt.Errorf("unable to write playlist to store")
		}
	}
	return rsp, err
}

func (s *objectStoreImpl) Update(ctx context.Context, cmd *playlist.UpdatePlaylistCommand) (*playlist.PlaylistDTO, error) {
	rsp, err := s.sqlimpl.store.Update(ctx, cmd)
	if err == nil {
		body, err := json.Marshal(cmd)
		if err != nil {
			return rsp, fmt.Errorf("unable to write playlist to store")
		}
		_, err = s.objectstore.Write(ctx, &object.WriteObjectRequest{
			GRN: &object.GRN{
				UID:   rsp.Uid,
				Kind:  models.StandardKindPlaylist,
				Scope: models.ObjectStoreScopeEntity,
			},
			Body: body,
		})
		if err != nil {
			return rsp, fmt.Errorf("unable to write playlist to store")
		}
	}
	return rsp, err
}

func (s *objectStoreImpl) Delete(ctx context.Context, cmd *playlist.DeletePlaylistCommand) error {
	err := s.sqlimpl.store.Delete(ctx, cmd)
	if err == nil {
		_, err = s.objectstore.Delete(ctx, &object.DeleteObjectRequest{
			GRN: &object.GRN{
				UID:   cmd.UID,
				Kind:  models.StandardKindPlaylist,
				Scope: models.ObjectStoreScopeEntity,
			},
		})
		if err != nil {
			return fmt.Errorf("unable to delete playlist to store")
		}
	}
	return err
}

//------------------------------------------------------
// Read access is managed entirely by the object store
//------------------------------------------------------

func (s *objectStoreImpl) GetWithoutItems(ctx context.Context, q *playlist.GetPlaylistByUidQuery) (*playlist.Playlist, error) {
	p, err := s.Get(ctx, q) // OrgID is actually picked from the user!
	if err != nil {
		return nil, err
	}
	return &playlist.Playlist{
		UID:      p.Uid,
		OrgId:    q.OrgId,
		Name:     p.Name,
		Interval: p.Interval,
	}, nil
}

func (s *objectStoreImpl) Get(ctx context.Context, q *playlist.GetPlaylistByUidQuery) (*playlist.PlaylistDTO, error) {
	rsp, err := s.objectstore.Read(ctx, &object.ReadObjectRequest{
		GRN: &object.GRN{
			UID:   q.UID,
			Kind:  models.StandardKindPlaylist,
			Scope: models.ObjectStoreScopeEntity,
		},
		WithBody: true,
	})
	if err != nil {
		return nil, err
	}
	if rsp.Object == nil || rsp.Object.Body == nil {
		return nil, fmt.Errorf("missing object")
	}

	// Get the object from payload
	found := &playlist.PlaylistDTO{}
	err = json.Unmarshal(rsp.Object.Body, found)
	return found, err
}

func (s *objectStoreImpl) Search(ctx context.Context, q *playlist.GetPlaylistsQuery) (playlist.Playlists, error) {
	playlists := make(playlist.Playlists, 0)

	rsp, err := s.objectstore.Search(ctx, &object.ObjectSearchRequest{
		Kind:     []string{models.StandardKindPlaylist},
		WithBody: true,
		Limit:    1000,
	})
	if err != nil {
		return nil, err
	}
	for _, res := range rsp.Results {
		found := &playlist.PlaylistDTO{}
		if res.Body != nil {
			err = json.Unmarshal(res.Body, found)
		}
		playlists = append(playlists, &playlist.Playlist{
			UID:      res.GRN.UID,
			Name:     res.Name,
			Interval: found.Interval,
		})
	}
	return playlists, err
}<|MERGE_RESOLUTION|>--- conflicted
+++ resolved
@@ -57,16 +57,10 @@
 		body, _ := json.Marshal(dto)
 		_, _ = s.objectstore.Write(ctx, &object.WriteObjectRequest{
 			GRN: &object.GRN{
-<<<<<<< HEAD
-				UID:   info.UID,
-				Kind:  models.StandardKindPlaylist,
-				Scope: models.ObjectStoreScopeEntity,
-=======
 				TenantId: info.OrgID,
 				UID:      info.UID,
 				Kind:     models.StandardKindPlaylist,
 				Scope:    models.ObjectStoreScopeEntity,
->>>>>>> 3dfa49b3
 			},
 			Body: body,
 		})
