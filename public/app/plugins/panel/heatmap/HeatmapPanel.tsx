--- conflicted
+++ resolved
@@ -88,12 +88,7 @@
     return [null, info.heatmap?.fields.map((f) => f.values), [exemplarsXFacet, exemplarsyFacet]];
   }, [info.heatmap, info.exemplars]);
 
-<<<<<<< HEAD
-  const palette = useMemo(() => quantizeScheme(options.color, theme), [options.color, theme]);
-
   /*
-=======
->>>>>>> bd4f8fd2
   const [hover, setHover] = useState<HeatmapHoverEvent | undefined>(undefined);
   const [shouldDisplayCloseButton, setShouldDisplayCloseButton] = useState<boolean>(false);
   const isToolTipOpen = useRef<boolean>(false);
