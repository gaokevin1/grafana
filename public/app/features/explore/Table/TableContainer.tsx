import React, { PureComponent } from 'react';
import { connect, ConnectedProps } from 'react-redux';

import { ValueLinkConfig, applyFieldOverrides, TimeZone, SplitOpen, LoadingState, DataFrame } from '@grafana/data';
import { Table, AdHocFilterItem, PanelChrome } from '@grafana/ui';
import { config } from 'app/core/config';
import { StoreState } from 'app/types';
import { ExploreItemState } from 'app/types/explore';

import { MetaInfoText } from '../MetaInfoText';
import { selectIsWaitingForData } from '../state/query';
import { getFieldLinksForExplore } from '../utils/links';

interface TableContainerProps {
  ariaLabel?: string;
  exploreId: string;
  width: number;
  timeZone: TimeZone;
  onCellFilterAdded?: (filter: AdHocFilterItem) => void;
  splitOpenFn: SplitOpen;
}

function mapStateToProps(state: StoreState, { exploreId }: TableContainerProps) {
  const explore = state.explore;
  const item: ExploreItemState = explore.panes[exploreId]!;
  const { tableResult, range } = item;
  const loadingInState = selectIsWaitingForData(exploreId);
  const loading = tableResult && tableResult.length > 0 ? false : loadingInState;
  return { loading, tableResult, range };
}

const connector = connect(mapStateToProps, {});

type Props = TableContainerProps & ConnectedProps<typeof connector>;

export class TableContainer extends PureComponent<Props> {
<<<<<<< HEAD
  getTableHeight() {
    const { tableResult } = this.props;

    if (!tableResult || tableResult.length === 0) {
      return 200;
    }

    // tries to estimate table height
    return Math.min(600, Math.max(tableResult[0].length * 36, 300) + 40 + 46);
=======
  getMainFrames(frames: DataFrame[] | null) {
    return frames?.filter((df) => df.meta?.custom?.parentRowIndex === undefined) || [frames?.[0]];
  }

  getTableHeight(rowCount: number, hasSubFrames = true) {
    if (rowCount === 0) {
      return 200;
    }
    // tries to estimate table height, with a min of 300 and a max of 600
    // if there are multiple tables, there is no min
    return Math.min(600, Math.max(rowCount * 36, hasSubFrames ? 300 : 0) + 40 + 46);
>>>>>>> 09dd7ae9
  }

  render() {
    const { loading, onCellFilterAdded, tableResult, width, splitOpenFn, range, ariaLabel, timeZone } = this.props;

    let dataFrame: DataFrame | null = null;

    if (tableResult?.length) {
      dataFrame = applyFieldOverrides({
        data: tableResult,
        timeZone,
        theme: config.theme2,
        replaceVariables: (v: string) => v,
        fieldConfig: {
          defaults: {},
          overrides: [],
        },
      })[0];
      // Bit of code smell here. We need to add links here to the frame modifying the frame on every render.
      // Should work fine in essence but still not the ideal way to pass props. In logs container we do this
      // differently and sidestep this getLinks API on a dataframe
      for (const field of dataFrame.fields) {
        field.getLinks = (config: ValueLinkConfig) => {
          return getFieldLinksForExplore({
            field,
            rowIndex: config.valueRowIndex!,
            splitOpenFn,
            range,
            dataFrame: dataFrame!,
          });
        };
      }
    }

<<<<<<< HEAD
    return (
      <PanelChrome
        title="Table"
        width={width}
        height={height}
        loadingState={loading ? LoadingState.Loading : undefined}
      >
        {(innerWidth, innerHeight) => (
          <>
            {dataFrame?.length ? (
              <Table
                ariaLabel={ariaLabel}
                data={dataFrame}
                width={innerWidth}
                height={innerHeight}
                onCellFilterAdded={onCellFilterAdded}
              />
            ) : (
              <MetaInfoText metaItems={[{ value: '0 series returned' }]} />
            )}
          </>
=======
    // move dataframes to be grouped by table, with optional sub-tables for a row
    const tableData: Array<{ main: DataFrame; sub?: DataFrame[] }> = [];
    const mainFrames = this.getMainFrames(dataFrames).filter(
      (frame: DataFrame | undefined): frame is DataFrame => !!frame && frame.length !== 0
    );

    mainFrames?.forEach((frame) => {
      const subFrames =
        dataFrames?.filter((df) => frame.refId === df.refId && df.meta?.custom?.parentRowIndex !== undefined) ||
        undefined;
      tableData.push({ main: frame, sub: subFrames });
    });

    return (
      <>
        {tableData.length === 0 && (
          <PanelChrome title={'Table'} width={width} height={200}>
            {() => <MetaInfoText metaItems={[{ value: '0 series returned' }]} />}
          </PanelChrome>
>>>>>>> 09dd7ae9
        )}
        {tableData.length > 0 &&
          tableData.map((data, i) => (
            <PanelChrome
              key={data.main.refId || `table-${i}`}
              title={tableData.length > 1 ? `Table - ${data.main.name || data.main.refId || i}` : 'Table'}
              width={width}
              height={this.getTableHeight(data.main.length, (data.sub?.length || 0) > 0)}
              loadingState={loading ? LoadingState.Loading : undefined}
            >
              {(innerWidth, innerHeight) => (
                <Table
                  ariaLabel={ariaLabel}
                  data={data.main}
                  subData={data.sub}
                  width={innerWidth}
                  height={innerHeight}
                  onCellFilterAdded={onCellFilterAdded}
                />
              )}
            </PanelChrome>
          ))}
      </>
    );
  }
}

export default connector(TableContainer);<|MERGE_RESOLUTION|>--- conflicted
+++ resolved
@@ -34,17 +34,6 @@
 type Props = TableContainerProps & ConnectedProps<typeof connector>;
 
 export class TableContainer extends PureComponent<Props> {
-<<<<<<< HEAD
-  getTableHeight() {
-    const { tableResult } = this.props;
-
-    if (!tableResult || tableResult.length === 0) {
-      return 200;
-    }
-
-    // tries to estimate table height
-    return Math.min(600, Math.max(tableResult[0].length * 36, 300) + 40 + 46);
-=======
   getMainFrames(frames: DataFrame[] | null) {
     return frames?.filter((df) => df.meta?.custom?.parentRowIndex === undefined) || [frames?.[0]];
   }
@@ -56,17 +45,16 @@
     // tries to estimate table height, with a min of 300 and a max of 600
     // if there are multiple tables, there is no min
     return Math.min(600, Math.max(rowCount * 36, hasSubFrames ? 300 : 0) + 40 + 46);
->>>>>>> 09dd7ae9
   }
 
   render() {
     const { loading, onCellFilterAdded, tableResult, width, splitOpenFn, range, ariaLabel, timeZone } = this.props;
 
-    let dataFrame: DataFrame | null = null;
+    let dataFrames = tableResult;
 
-    if (tableResult?.length) {
-      dataFrame = applyFieldOverrides({
-        data: tableResult,
+    if (dataFrames?.length) {
+      dataFrames = applyFieldOverrides({
+        data: dataFrames,
         timeZone,
         theme: config.theme2,
         replaceVariables: (v: string) => v,
@@ -74,46 +62,25 @@
           defaults: {},
           overrides: [],
         },
-      })[0];
+      });
       // Bit of code smell here. We need to add links here to the frame modifying the frame on every render.
       // Should work fine in essence but still not the ideal way to pass props. In logs container we do this
       // differently and sidestep this getLinks API on a dataframe
-      for (const field of dataFrame.fields) {
-        field.getLinks = (config: ValueLinkConfig) => {
-          return getFieldLinksForExplore({
-            field,
-            rowIndex: config.valueRowIndex!,
-            splitOpenFn,
-            range,
-            dataFrame: dataFrame!,
-          });
-        };
+      for (const frame of dataFrames) {
+        for (const field of frame.fields) {
+          field.getLinks = (config: ValueLinkConfig) => {
+            return getFieldLinksForExplore({
+              field,
+              rowIndex: config.valueRowIndex!,
+              splitOpenFn,
+              range,
+              dataFrame: frame!,
+            });
+          };
+        }
       }
     }
 
-<<<<<<< HEAD
-    return (
-      <PanelChrome
-        title="Table"
-        width={width}
-        height={height}
-        loadingState={loading ? LoadingState.Loading : undefined}
-      >
-        {(innerWidth, innerHeight) => (
-          <>
-            {dataFrame?.length ? (
-              <Table
-                ariaLabel={ariaLabel}
-                data={dataFrame}
-                width={innerWidth}
-                height={innerHeight}
-                onCellFilterAdded={onCellFilterAdded}
-              />
-            ) : (
-              <MetaInfoText metaItems={[{ value: '0 series returned' }]} />
-            )}
-          </>
-=======
     // move dataframes to be grouped by table, with optional sub-tables for a row
     const tableData: Array<{ main: DataFrame; sub?: DataFrame[] }> = [];
     const mainFrames = this.getMainFrames(dataFrames).filter(
@@ -133,7 +100,6 @@
           <PanelChrome title={'Table'} width={width} height={200}>
             {() => <MetaInfoText metaItems={[{ value: '0 series returned' }]} />}
           </PanelChrome>
->>>>>>> 09dd7ae9
         )}
         {tableData.length > 0 &&
           tableData.map((data, i) => (
