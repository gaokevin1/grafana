import { css } from '@emotion/css';
import React, { RefObject, useEffect, useMemo, useState } from 'react';
import { useToggle } from 'react-use';

import {
  CoreApp,
  DataFrame,
  DataLink,
  DataSourceApi,
  DataSourceJsonData,
  Field,
  GrafanaTheme2,
  LinkModel,
  mapInternalLinkToExplore,
  PanelData,
  SplitOpen,
} from '@grafana/data';
import { getTemplateSrv } from '@grafana/runtime';
import { DataQuery } from '@grafana/schema';
<<<<<<< HEAD
import { useStyles2, useTheme2 } from '@grafana/ui';
import { getTraceToLogsOptions, TraceToLogsData } from 'app/core/components/TraceToLogs/TraceToLogsSettings';
=======
import { useStyles2 } from '@grafana/ui';
import { getTraceToLogsOptions } from 'app/core/components/TraceToLogs/TraceToLogsSettings';
>>>>>>> 8ebbe063
import { TraceToMetricsData } from 'app/core/components/TraceToMetrics/TraceToMetricsSettings';
import { getDatasourceSrv } from 'app/features/plugins/datasource_srv';
import { getTimeZone } from 'app/features/profile/state/selectors';
import { TempoQuery } from 'app/plugins/datasource/tempo/types';
import { useDispatch, useSelector } from 'app/types';

import { changePanelState } from '../state/explorePane';

<<<<<<< HEAD
import { DetailsPanel } from './DetailsPanel';
import {
  SpanBarOptionsData,
  Trace,
  TracePageHeader,
  TraceSpan,
=======
import {
  SpanBarOptionsData,
  SpanLinkFunc,
  Trace,
  TracePageHeader,
>>>>>>> 8ebbe063
  TraceTimelineViewer,
  TTraceTimeline,
} from './components';
import SpanGraph from './components/TracePageHeader/SpanGraph';
import { TopOfViewRefType } from './components/TraceTimelineViewer/VirtualizedTraceView';
import { createSpanLinkFactory } from './createSpanLink';
import { useChildrenState } from './useChildrenState';
import { useDetailState } from './useDetailState';
import { useHoverIndentGuide } from './useHoverIndentGuide';
import { useSearch } from './useSearch';
import { useViewRange } from './useViewRange';

const getStyles = (theme: GrafanaTheme2) => ({
  noDataMsg: css`
    height: 100%;
    width: 100%;
    display: grid;
    place-items: center;
    font-size: ${theme.typography.h4.fontSize};
    color: ${theme.colors.text.secondary};
  `,
});

type Props = {
  dataFrames: DataFrame[];
  splitOpenFn?: SplitOpen;
  exploreId?: string;
  scrollElement?: Element;
  scrollElementClass?: string;
  traceProp: Trace;
  queryResponse: PanelData;
  datasource: DataSourceApi<DataQuery, DataSourceJsonData, {}> | undefined;
  topOfViewRef: RefObject<HTMLDivElement>;
  topOfViewRefType: TopOfViewRefType;
<<<<<<< HEAD
  width: number;
};

export function TraceView(props: Props) {
  const { traceProp, datasource, topOfViewRef, topOfViewRefType, exploreId, width } = props;
=======
  createSpanLink?: SpanLinkFunc;
};

export function TraceView(props: Props) {
  const {
    traceProp,
    datasource,
    topOfViewRef,
    topOfViewRefType,
    exploreId,
    createSpanLink: createSpanLinkFromProps,
  } = props;
>>>>>>> 8ebbe063

  const {
    detailStates,
    toggleDetail,
    detailLogItemToggle,
    detailLogsToggle,
    detailProcessToggle,
    detailReferencesToggle,
    detailReferenceItemToggle,
    detailTagsToggle,
    detailWarningsToggle,
    detailStackTracesToggle,
  } = useDetailState(props.dataFrames[0]);

  const theme = useTheme2();
  const { removeHoverIndentGuideId, addHoverIndentGuideId, hoverIndentGuideIds } = useHoverIndentGuide();
  const { viewRange, updateViewRangeTime, updateNextViewRangeTime } = useViewRange();
  const { expandOne, collapseOne, childrenToggle, collapseAll, childrenHiddenIDs, expandAll } = useChildrenState();
  const { search, setSearch, spanFilterMatches } = useSearch(traceProp?.spans);
  const [focusedSpanIdForSearch, setFocusedSpanIdForSearch] = useState('');
  const [showSpanFilters, setShowSpanFilters] = useToggle(false);
  const [showSpanFilterMatchesOnly, setShowSpanFilterMatchesOnly] = useState(false);
  const [headerHeight, setHeaderHeight] = useState(100);
  const [selectedSpan, setSelectedSpan] = useState<TraceSpan | undefined>();
  const [detailsPanelOffset, setDetailsPanelOffset] = useState(0);

  const styles = useStyles2(getStyles);
  const defaultDetailsPanelHeight = theme.components.horizontalDrawer.defaultHeight - (exploreId ? 80 : 165);

  useEffect(() => {
    if (selectedSpan) {
      if (detailsPanelOffset === 0) {
        setDetailsPanelOffset(defaultDetailsPanelHeight);
      }
    } else {
      setDetailsPanelOffset(0);
    }
  }, [selectedSpan, theme.components.horizontalDrawer.defaultHeight, detailsPanelOffset, defaultDetailsPanelHeight]);

  /**
   * Keeps state of resizable name column width
   */
  const [spanNameColumnWidth, setSpanNameColumnWidth] = useState(0.4);

  const [focusedSpanId, createFocusSpanLink] = useFocusSpanLink({
    refId: props.dataFrames[0]?.refId,
    exploreId: props.exploreId!,
    datasource,
    splitOpenFn: props.splitOpenFn!,
  });

  const traceTimeline: TTraceTimeline = useMemo(
    () => ({
      childrenHiddenIDs,
      detailStates,
      hoverIndentGuideIds,
      spanNameColumnWidth,
      traceID: props.traceProp?.traceID,
    }),
    [childrenHiddenIDs, detailStates, hoverIndentGuideIds, spanNameColumnWidth, props.traceProp?.traceID]
  );

  const instanceSettings = getDatasourceSrv().getInstanceSettings(datasource?.name);
  const traceToLogsOptions = getTraceToLogsOptions(instanceSettings?.jsonData);
  const traceToMetrics: TraceToMetricsData | undefined = instanceSettings?.jsonData;
  const traceToMetricsOptions = traceToMetrics?.tracesToMetrics;
  const spanBarOptions: SpanBarOptionsData | undefined = instanceSettings?.jsonData;

  const createSpanLink = useMemo(
    () =>
      createSpanLinkFromProps ??
      createSpanLinkFactory({
        splitOpenFn: props.splitOpenFn!,
        traceToLogsOptions,
        traceToMetricsOptions,
        dataFrame: props.dataFrames[0],
        createFocusSpanLink,
        trace: traceProp,
      }),
    [
      props.splitOpenFn,
      traceToLogsOptions,
      traceToMetricsOptions,
      props.dataFrames,
      createFocusSpanLink,
      traceProp,
      createSpanLinkFromProps,
    ]
  );
  const timeZone = useSelector((state) => getTimeZone(state.user));
  const datasourceType = datasource ? datasource?.type : 'unknown';
  const scrollElement = props.scrollElement
    ? props.scrollElement
    : document.getElementsByClassName(props.scrollElementClass ?? '')[0];

  return (
    <>
      {props.dataFrames?.length && traceProp ? (
        <>
          <TracePageHeader
            trace={traceProp}
            data={props.dataFrames[0]}
            timeZone={timeZone}
            search={search}
            setSearch={setSearch}
            showSpanFilters={showSpanFilters}
            setShowSpanFilters={setShowSpanFilters}
            showSpanFilterMatchesOnly={showSpanFilterMatchesOnly}
            setShowSpanFilterMatchesOnly={setShowSpanFilterMatchesOnly}
            setFocusedSpanIdForSearch={setFocusedSpanIdForSearch}
            spanFilterMatches={spanFilterMatches}
            datasourceType={datasourceType}
            setHeaderHeight={setHeaderHeight}
            app={exploreId ? CoreApp.Explore : CoreApp.Unknown}
          />
          <SpanGraph
            trace={traceProp}
            viewRange={viewRange}
            updateNextViewRangeTime={updateNextViewRangeTime}
            updateViewRangeTime={updateViewRangeTime}
          />
          <div style={{ paddingBottom: detailsPanelOffset }}>
            <TraceTimelineViewer
              findMatchesIDs={spanFilterMatches}
              trace={traceProp}
              datasourceType={datasourceType}
              spanBarOptions={spanBarOptions?.spanBar}
              traceTimeline={traceTimeline}
              updateNextViewRangeTime={updateNextViewRangeTime}
              updateViewRangeTime={updateViewRangeTime}
              viewRange={viewRange}
              timeZone={timeZone}
              setSpanNameColumnWidth={setSpanNameColumnWidth}
              collapseAll={collapseAll}
              collapseOne={collapseOne}
              expandAll={expandAll}
              expandOne={expandOne}
              childrenToggle={childrenToggle}
              detailLogItemToggle={detailLogItemToggle}
              detailLogsToggle={detailLogsToggle}
              detailWarningsToggle={detailWarningsToggle}
              detailStackTracesToggle={detailStackTracesToggle}
              detailReferencesToggle={detailReferencesToggle}
              detailReferenceItemToggle={detailReferenceItemToggle}
              detailProcessToggle={detailProcessToggle}
              detailTagsToggle={detailTagsToggle}
              detailToggle={toggleDetail}
              addHoverIndentGuideId={addHoverIndentGuideId}
              removeHoverIndentGuideId={removeHoverIndentGuideId}
              linksGetter={() => []}
              createSpanLink={createSpanLink}
              scrollElement={scrollElement}
              focusedSpanId={focusedSpanId}
              focusedSpanIdForSearch={focusedSpanIdForSearch}
              showSpanFilterMatchesOnly={showSpanFilterMatchesOnly}
              createFocusSpanLink={createFocusSpanLink}
              topOfViewRef={topOfViewRef}
              topOfViewRefType={topOfViewRefType}
              headerHeight={headerHeight}
              setSelectedSpan={setSelectedSpan}
              selectedSpanId={selectedSpan?.spanID}
            />
          </div>
          <DetailsPanel
            span={selectedSpan}
            timeZone={timeZone}
            width={width}
            clearSelectedSpan={() => {
              toggleDetail(selectedSpan?.spanID ?? '');
              setSelectedSpan(undefined);
            }}
            detailState={detailStates.get(selectedSpan?.spanID ?? '')}
            traceStartTime={traceProp.startTime}
            detailLogItemToggle={detailLogItemToggle}
            setDetailsPanelOffset={setDetailsPanelOffset}
            defaultDetailsPanelHeight={defaultDetailsPanelHeight}
          />
        </>
      ) : (
        <div className={styles.noDataMsg}>No data</div>
      )}
    </>
  );
}

/**
 * Handles focusing a span. Returns the span id to focus to based on what is in current explore state and also a
 * function to change the focused span id.
 * @param options
 */
function useFocusSpanLink(options: {
  exploreId: string;
  splitOpenFn: SplitOpen;
  refId?: string;
  datasource?: DataSourceApi;
}): [string | undefined, (traceId: string, spanId: string) => LinkModel<Field>] {
  const panelState = useSelector((state) => state.explore.panes[options.exploreId]?.panelsState.trace);
  const focusedSpanId = panelState?.spanId;

  const dispatch = useDispatch();
  const setFocusedSpanId = (spanId?: string) =>
    dispatch(
      changePanelState(options.exploreId, 'trace', {
        ...panelState,
        spanId,
      })
    );

  const query = useSelector(
    (state) => state.explore.panes[options.exploreId]?.queries.find((query) => query.refId === options.refId)
  );

  const createFocusSpanLink = (traceId: string, spanId: string) => {
    const link: DataLink = {
      title: 'Deep link to this span',
      url: '',
      internal: {
        datasourceUid: options.datasource?.uid!,
        datasourceName: options.datasource?.name!,
        query: {
          ...query,
          query: traceId,
        },
        panelsState: {
          trace: {
            spanId,
          },
        },
      },
    };

    // Check if the link is to a different trace or not.
    // If it's the same trace, only update panel state with setFocusedSpanId (no navigation).
    // If it's a different trace, use splitOpenFn to open a new explore panel
    const sameTrace = query?.queryType === 'traceql' && (query as TempoQuery).query === traceId;

    return mapInternalLinkToExplore({
      link,
      internalLink: link.internal!,
      scopedVars: {},
      field: {} as Field,
      onClickFn: sameTrace
        ? () => setFocusedSpanId(focusedSpanId === spanId ? undefined : spanId)
        : options.splitOpenFn
        ? () =>
            options.splitOpenFn({
              datasourceUid: options.datasource?.uid!,
              queries: [
                {
                  ...query!,
                  query: traceId,
                },
              ],
              panelsState: {
                trace: {
                  spanId,
                },
              },
            })
        : undefined,
      replaceVariables: getTemplateSrv().replace.bind(getTemplateSrv()),
    });
  };

  return [focusedSpanId, createFocusSpanLink];
}<|MERGE_RESOLUTION|>--- conflicted
+++ resolved
@@ -17,13 +17,8 @@
 } from '@grafana/data';
 import { getTemplateSrv } from '@grafana/runtime';
 import { DataQuery } from '@grafana/schema';
-<<<<<<< HEAD
 import { useStyles2, useTheme2 } from '@grafana/ui';
-import { getTraceToLogsOptions, TraceToLogsData } from 'app/core/components/TraceToLogs/TraceToLogsSettings';
-=======
-import { useStyles2 } from '@grafana/ui';
 import { getTraceToLogsOptions } from 'app/core/components/TraceToLogs/TraceToLogsSettings';
->>>>>>> 8ebbe063
 import { TraceToMetricsData } from 'app/core/components/TraceToMetrics/TraceToMetricsSettings';
 import { getDatasourceSrv } from 'app/features/plugins/datasource_srv';
 import { getTimeZone } from 'app/features/profile/state/selectors';
@@ -32,20 +27,13 @@
 
 import { changePanelState } from '../state/explorePane';
 
-<<<<<<< HEAD
 import { DetailsPanel } from './DetailsPanel';
-import {
-  SpanBarOptionsData,
-  Trace,
-  TracePageHeader,
-  TraceSpan,
-=======
 import {
   SpanBarOptionsData,
   SpanLinkFunc,
   Trace,
   TracePageHeader,
->>>>>>> 8ebbe063
+  TraceSpan,
   TraceTimelineViewer,
   TTraceTimeline,
 } from './components';
@@ -80,14 +68,8 @@
   datasource: DataSourceApi<DataQuery, DataSourceJsonData, {}> | undefined;
   topOfViewRef: RefObject<HTMLDivElement>;
   topOfViewRefType: TopOfViewRefType;
-<<<<<<< HEAD
+  createSpanLink?: SpanLinkFunc;
   width: number;
-};
-
-export function TraceView(props: Props) {
-  const { traceProp, datasource, topOfViewRef, topOfViewRefType, exploreId, width } = props;
-=======
-  createSpanLink?: SpanLinkFunc;
 };
 
 export function TraceView(props: Props) {
@@ -98,8 +80,8 @@
     topOfViewRefType,
     exploreId,
     createSpanLink: createSpanLinkFromProps,
+    width,
   } = props;
->>>>>>> 8ebbe063
 
   const {
     detailStates,
