--- conflicted
+++ resolved
@@ -36,11 +36,7 @@
     if (!config.featureToggles.ssoSettingsApi) {
       return [];
     }
-<<<<<<< HEAD
-    const result = await getBackendSrv().get(`/api/v1/sso-settings/${provider}`);
-=======
     const result = await getBackendSrv().get(`/api/v1/sso-settings${provider ? `/${provider}` : ''}`);
->>>>>>> fde8a007
     dispatch(providersLoaded(provider ? [result] : result));
     return result;
   };
