import { css } from '@emotion/css';
import React from 'react';
import { FormState, UseFormRegister } from 'react-hook-form';

import { GrafanaTheme2 } from '@grafana/data/src';
import { selectors as e2eSelectors } from '@grafana/e2e-selectors/src';
import { Button, Form, Spinner, useStyles2 } from '@grafana/ui/src';
<<<<<<< HEAD
import { Trans } from 'app/core/internationalization';
=======
import { useCreatePublicDashboardMutation } from 'app/features/dashboard/api/publicDashboardApi';
import { DashboardModel } from 'app/features/dashboard/state';
import { DashboardScene } from 'app/features/dashboard-scene/scene/DashboardScene';
import { DashboardInteractions } from 'app/features/dashboard-scene/utils/interactions';
>>>>>>> 456939ba

import { contextSrv } from '../../../../../../core/services/context_srv';
import { AccessControlAction, useSelector } from '../../../../../../types';
import { NoUpsertPermissionsAlert } from '../ModalAlerts/NoUpsertPermissionsAlert';
import { UnsupportedDataSourcesAlert } from '../ModalAlerts/UnsupportedDataSourcesAlert';
import { UnsupportedTemplateVariablesAlert } from '../ModalAlerts/UnsupportedTemplateVariablesAlert';
import { dashboardHasTemplateVariables } from '../SharePublicDashboardUtils';
import { useGetUnsupportedDataSources } from '../useGetUnsupportedDataSources';

import { AcknowledgeCheckboxes } from './AcknowledgeCheckboxes';

const selectors = e2eSelectors.pages.ShareDashboardModal.PublicDashboard;

export type SharePublicDashboardAcknowledgmentInputs = {
  publicAcknowledgment: boolean;
  dataSourcesAcknowledgment: boolean;
  usageAcknowledgment: boolean;
};

interface CreatePublicDashboarBaseProps {
  unsupportedDatasources?: string[];
  unsupportedTemplateVariables?: boolean;
  dashboard: DashboardModel | DashboardScene;
  hasError?: boolean;
}

export const CreatePublicDashboardBase = ({
  unsupportedDatasources = [],
  unsupportedTemplateVariables = false,
  dashboard,
  hasError = false,
}: CreatePublicDashboarBaseProps) => {
  const styles = useStyles2(getStyles);
  const hasWritePermissions = contextSrv.hasPermission(AccessControlAction.DashboardsPublicWrite);
  const [createPublicDashboard, { isLoading, isError }] = useCreatePublicDashboardMutation();
  const onCreate = () => {
    createPublicDashboard({ dashboard, payload: { isEnabled: true } });
    DashboardInteractions.generatePublicDashboardUrlClicked({});
  };

  const disableInputs = !hasWritePermissions || isLoading || isError || hasError;

  return (
    <div className={styles.container}>
      <div>
        <p className={styles.title}>
          <Trans i18nKey="share-modal.public-dashboard.welcome-title">Welcome to public dashboards!</Trans>
        </p>
        <p className={styles.description}>
          <Trans i18nKey="share-modal.public-dashboard.description">
            Currently, we don’t support template variables or frontend data sources
          </Trans>
        </p>
      </div>

      {!hasWritePermissions && <NoUpsertPermissionsAlert mode="create" />}

      {unsupportedTemplateVariables && <UnsupportedTemplateVariablesAlert />}

      {unsupportedDatasources.length > 0 && (
        <UnsupportedDataSourcesAlert unsupportedDataSources={unsupportedDatasources.join(', ')} />
      )}

      <Form onSubmit={onCreate} validateOn="onChange" maxWidth="none">
        {({
          register,
          formState: { isValid },
        }: {
          register: UseFormRegister<SharePublicDashboardAcknowledgmentInputs>;
          formState: FormState<SharePublicDashboardAcknowledgmentInputs>;
        }) => (
          <>
            <div className={styles.checkboxes}>
              <AcknowledgeCheckboxes disabled={disableInputs} register={register} />
            </div>
            <div className={styles.buttonContainer}>
              <Button type="submit" disabled={disableInputs || !isValid} data-testid={selectors.CreateButton}>
<<<<<<< HEAD
                <Trans i18nKey="share-modal.public-dashboard.generate-public-url-button">Generate public URL</Trans>
                {isSaveLoading && <Spinner className={styles.loadingSpinner} />}
=======
                Generate public URL {isLoading && <Spinner className={styles.loadingSpinner} />}
>>>>>>> 456939ba
              </Button>
            </div>
          </>
        )}
      </Form>
    </div>
  );
};

export function CreatePublicDashboard({ hasError }: { hasError?: boolean }) {
  const dashboardState = useSelector((store) => store.dashboard);
  const dashboard = dashboardState.getModel()!;
  const { unsupportedDataSources } = useGetUnsupportedDataSources(dashboard);
  const hasTemplateVariables = dashboardHasTemplateVariables(dashboard.getVariables());

  return (
    <CreatePublicDashboardBase
      dashboard={dashboard}
      unsupportedDatasources={unsupportedDataSources}
      unsupportedTemplateVariables={hasTemplateVariables}
      hasError={hasError}
    />
  );
}

const getStyles = (theme: GrafanaTheme2) => ({
  container: css`
    display: flex;
    flex-direction: column;
    gap: ${theme.spacing(4)};
  `,
  title: css`
    font-size: ${theme.typography.h4.fontSize};
    margin: ${theme.spacing(0, 0, 2)};
  `,
  description: css`
    color: ${theme.colors.text.secondary};
    margin-bottom: ${theme.spacing(0)};
  `,
  checkboxes: css`
    margin: ${theme.spacing(0, 0, 4)};
  `,
  buttonContainer: css`
    display: flex;
    justify-content: end;
  `,
  loadingSpinner: css`
    margin-left: ${theme.spacing(1)};
  `,
});<|MERGE_RESOLUTION|>--- conflicted
+++ resolved
@@ -5,14 +5,11 @@
 import { GrafanaTheme2 } from '@grafana/data/src';
 import { selectors as e2eSelectors } from '@grafana/e2e-selectors/src';
 import { Button, Form, Spinner, useStyles2 } from '@grafana/ui/src';
-<<<<<<< HEAD
 import { Trans } from 'app/core/internationalization';
-=======
 import { useCreatePublicDashboardMutation } from 'app/features/dashboard/api/publicDashboardApi';
 import { DashboardModel } from 'app/features/dashboard/state';
 import { DashboardScene } from 'app/features/dashboard-scene/scene/DashboardScene';
 import { DashboardInteractions } from 'app/features/dashboard-scene/utils/interactions';
->>>>>>> 456939ba
 
 import { contextSrv } from '../../../../../../core/services/context_srv';
 import { AccessControlAction, useSelector } from '../../../../../../types';
@@ -90,12 +87,7 @@
             </div>
             <div className={styles.buttonContainer}>
               <Button type="submit" disabled={disableInputs || !isValid} data-testid={selectors.CreateButton}>
-<<<<<<< HEAD
-                <Trans i18nKey="share-modal.public-dashboard.generate-public-url-button">Generate public URL</Trans>
-                {isSaveLoading && <Spinner className={styles.loadingSpinner} />}
-=======
                 Generate public URL {isLoading && <Spinner className={styles.loadingSpinner} />}
->>>>>>> 456939ba
               </Button>
             </div>
           </>
