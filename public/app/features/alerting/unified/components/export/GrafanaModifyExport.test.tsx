--- conflicted
+++ resolved
@@ -73,12 +73,7 @@
   const grafanaRule = getGrafanaRule(undefined, {
     uid: 'test-rule-uid',
     title: 'cpu-usage',
-<<<<<<< HEAD
     namespace_uid: 'folderUID1',
-    namespace_id: 1,
-=======
-    namespace_uid: 'folder-test-uid',
->>>>>>> cf8e8852
     data: [
       {
         refId: 'A',
