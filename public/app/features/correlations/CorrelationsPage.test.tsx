import {
  render,
  waitFor,
  screen,
  fireEvent,
  waitForElementToBeRemoved,
  within,
  Matcher,
  act,
} from '@testing-library/react';
import { merge, uniqueId } from 'lodash';
import React from 'react';
import { DeepPartial } from 'react-hook-form';
import { Provider } from 'react-redux';
import { Observable, Subscriber } from 'rxjs';
import { MockDataSourceApi } from 'test/mocks/datasource_srv';
import { getGrafanaContextMock } from 'test/mocks/getGrafanaContextMock';

<<<<<<< HEAD
import { DataSourcePluginMeta, PanelData } from '@grafana/data';
=======
import { DataSourcePluginMeta } from '@grafana/data';
>>>>>>> e19957bb
import {
  BackendSrv,
  FetchError,
  FetchResponse,
  setDataSourceSrv,
  BackendSrvRequest,
<<<<<<< HEAD
  QueryRunnerFactory,
  setQueryRunnerFactory,
=======
  reportInteraction,
>>>>>>> e19957bb
} from '@grafana/runtime';
import { GrafanaContext } from 'app/core/context/GrafanaContext';
import { contextSrv } from 'app/core/services/context_srv';
import { configureStore } from 'app/store/configureStore';

import { mockDataSource, MockDataSourceSrv } from '../alerting/unified/mocks';

import CorrelationsPage from './CorrelationsPage';
import { Correlation, CreateCorrelationParams } from './types';

function createFetchResponse<T>(overrides?: DeepPartial<FetchResponse>): FetchResponse<T> {
  return merge(
    {
      data: undefined,
      status: 200,
      url: '',
      config: { url: '' },
      type: 'basic',
      statusText: 'Ok',
      redirected: false,
      headers: {} as unknown as Headers,
      ok: true,
    },
    overrides
  );
}

function createFetchError(overrides?: DeepPartial<FetchError>): FetchError {
  return merge(
    createFetchResponse(),
    {
      status: 500,
      statusText: 'Internal Server Error',
      ok: false,
    },
    overrides
  );
}

const renderWithContext = async (
  datasources: ConstructorParameters<typeof MockDataSourceSrv>[0] = {},
  correlations: Correlation[] = []
) => {
  const backend = {
    delete: async (url: string) => {
      const matches = url.match(
        /^\/api\/datasources\/uid\/(?<dsUid>[a-zA-Z0-9]+)\/correlations\/(?<correlationUid>[a-zA-Z0-9]+)$/
      );

      if (matches?.groups) {
        const { dsUid, correlationUid } = matches.groups;
        correlations = correlations.filter((c) => c.uid !== correlationUid || c.sourceUID !== dsUid);
        return createFetchResponse({
          data: {
            message: 'Correlation deleted',
          },
        });
      }

      throw createFetchError({
        data: {
          message: 'Correlation not found',
        },
        status: 404,
      });
    },
    post: async (url: string, data: Omit<CreateCorrelationParams, 'sourceUID'>) => {
      const matches = url.match(/^\/api\/datasources\/uid\/(?<sourceUID>[a-zA-Z0-9]+)\/correlations$/);
      if (matches?.groups) {
        const { sourceUID } = matches.groups;
        const correlation = { sourceUID, ...data, uid: uniqueId() };
        correlations.push(correlation);
        return correlation;
      }

      throw createFetchError({
        status: 404,
        data: {
          message: 'Source datasource not found',
        },
      });
    },
    patch: async (url: string, data: Omit<CreateCorrelationParams, 'sourceUID'>) => {
      const matches = url.match(
        /^\/api\/datasources\/uid\/(?<sourceUID>[a-zA-Z0-9]+)\/correlations\/(?<correlationUid>[a-zA-Z0-9]+)$/
      );
      if (matches?.groups) {
        const { sourceUID, correlationUid } = matches.groups;
        correlations = correlations.map((c) => {
          if (c.uid === correlationUid && sourceUID === c.sourceUID) {
            return { ...c, ...data };
          }
          return c;
        });
        return createFetchResponse({
          data: { sourceUID, ...data },
        });
      }

      throw createFetchError({
        data: { message: 'either correlation uid or source id not found' },
        status: 404,
      });
    },
    fetch: (options: BackendSrvRequest) => {
      return new Observable((s) => {
        s.next(merge(createFetchResponse({ url: options.url, data: correlations })));

        s.complete();
      });
    },
  } as unknown as BackendSrv;
  const grafanaContext = getGrafanaContextMock({ backend });

  const dsServer = new MockDataSourceSrv(datasources);
  dsServer.get = (name: string) => {
    const dsApi = new MockDataSourceApi(name);
    dsApi.components = {
      QueryEditor: () => <>{name} query editor</>,
    };
    return Promise.resolve(dsApi);
  };

  setDataSourceSrv(dsServer);

  const renderResult = render(
    <Provider store={configureStore({})}>
      <GrafanaContext.Provider value={grafanaContext}>
        <CorrelationsPage />
      </GrafanaContext.Provider>
    </Provider>,
    {
      queries: {
        /**
         * Gets all the rows in the table having the given text in the given column
         */
        queryRowsByCellValue: (
          container: HTMLElement,
          columnName: Matcher,
          textValue: Matcher
        ): HTMLTableRowElement[] => {
          const table = within(container).getByRole('table');
          const headers = within(table).getAllByRole('columnheader');
          const headerIndex = headers.findIndex((h) => {
            return within(h).queryByText(columnName);
          });

          // the first rowgroup is the header
          const tableBody = within(table).getAllByRole('rowgroup')[1];

          return within(tableBody)
            .getAllByRole<HTMLTableRowElement>('row')
            .filter((row) => {
              const rowCells = within(row).getAllByRole('cell');
              const cell = rowCells[headerIndex];
              return within(cell).queryByText(textValue);
            });
        },
        /**
         * Gets all the cells in the table for the given column name
         */
        queryCellsByColumnName: (container: HTMLElement, columnName: Matcher) => {
          const table = within(container).getByRole('table');
          const headers = within(table).getAllByRole('columnheader');
          const headerIndex = headers.findIndex((h) => {
            return within(h).queryByText(columnName);
          });
          const tbody = table.querySelector('tbody');
          if (!tbody) {
            return [];
          }
          return within(tbody)
            .getAllByRole('row')
            .map((r) => {
              const cells = within(r).getAllByRole<HTMLTableCellElement>('cell');
              return cells[headerIndex];
            });
        },
        /**
         * Gets the table header cell matching the given name
         */
        getHeaderByName: (container: HTMLElement, columnName: Matcher): HTMLTableCellElement => {
          const table = within(container).getByRole('table');
          const headers = within(table).getAllByRole<HTMLTableCellElement>('columnheader');
          const header = headers.find((h) => {
            return within(h).queryByText(columnName);
          });
          if (!header) {
            throw new Error(`Could not find header with name ${columnName}`);
          }
          return header;
        },
      },
    }
  );

  await waitFor(() => {
    expect(screen.queryByText('Loading')).not.toBeInTheDocument();
  });

  return renderResult;
};

<<<<<<< HEAD
const mockQueryRunner = () => {
  let emitter: { subscriber: Subscriber<PanelData> | undefined } = {};
  const observable: Observable<PanelData> = new Observable((subscriber) => {
    emitter.subscriber = subscriber;
  });
  const factory: QueryRunnerFactory = () => ({
    get: () => observable,
    run: () => {},
    cancel: () => {},
    destroy: () => {},
  });

  setQueryRunnerFactory(factory);

  return emitter;
};

let emit: ((value?: PanelData | undefined) => void) | undefined;
=======
jest.mock('app/core/services/context_srv');

const mocks = {
  contextSrv: jest.mocked(contextSrv),
  reportInteraction: jest.fn(),
};

jest.mock('@grafana/runtime', () => ({
  ...jest.requireActual('@grafana/runtime'),
  reportInteraction: (...args: Parameters<typeof reportInteraction>) => {
    mocks.reportInteraction(...args);
  },
}));
>>>>>>> e19957bb

beforeAll(() => {
  mocks.contextSrv.hasPermission.mockImplementation(() => true);
  emit = mockQueryRunner();
});

afterAll(() => {
  jest.restoreAllMocks();
});

describe('CorrelationsPage', () => {
  describe('With no correlations', () => {
    beforeEach(async () => {
      await renderWithContext({
        loki: mockDataSource(
          {
            uid: 'loki',
            name: 'loki',
            readOnly: false,
            jsonData: {},
            access: 'direct',
            type: 'datasource',
          },
          { logs: true }
        ),
        prometheus: mockDataSource(
          {
            uid: 'prometheus',
            name: 'prometheus',
            readOnly: false,
            jsonData: {},
            access: 'direct',
            type: 'datasource',
          },
          { metrics: true }
        ),
      });
    });

    afterEach(() => {
      mocks.reportInteraction.mockClear();
    });

    it('shows CTA', async () => {
      // insert form should not be present
      expect(screen.queryByRole('button', { name: /add$/i })).not.toBeInTheDocument();

      // "add new" button is the button on the top of the page, not visible when the CTA is rendered
      expect(screen.queryByRole('button', { name: /add new$/i })).not.toBeInTheDocument();

      // there's no table in the page
      expect(screen.queryByRole('table')).not.toBeInTheDocument();

      const CTAButton = screen.getByRole('button', { name: /add correlation/i });
      expect(CTAButton).toBeInTheDocument();

      fireEvent.click(CTAButton);

      // wait for the form to be rendered and query editor to be mounted
      await waitForElementToBeRemoved(() => screen.queryByText(/loading query editor/i));

      // form's submit button
      expect(screen.getByRole('button', { name: /add$/i })).toBeInTheDocument();
    });

    it('validates query and correctly adds first correlation', async () => {
      const CTAButton = screen.getByRole('button', { name: /add correlation/i });
      expect(CTAButton).toBeInTheDocument();

      // there's no table in the page, as we are adding the first correlation
      expect(screen.queryByRole('table')).not.toBeInTheDocument();

      fireEvent.click(CTAButton);

      fireEvent.change(screen.getByRole('textbox', { name: /label/i }), { target: { value: 'A Label' } });
      fireEvent.change(screen.getByRole('textbox', { name: /description/i }), { target: { value: 'A Description' } });

      // set source datasource picker value
      fireEvent.keyDown(screen.getByLabelText(/^source$/i), { keyCode: 40 });
      fireEvent.click(screen.getByText('loki'));

      // set target datasource picker value
      fireEvent.keyDown(screen.getByLabelText(/^target$/i), { keyCode: 40 });
      fireEvent.click(screen.getByText('prometheus'));

      fireEvent.change(screen.getByRole('textbox', { name: /target field/i }), { target: { value: 'Line' } });

      await waitForElementToBeRemoved(() => screen.queryByText(/loading query editor/i));

      // check query validation button and messages
      fireEvent.click(screen.getByRole('button', { name: /Validate query$/i }));

      act(() => {
        emit!.subscriber!.destination.next({ state: 'Error' });
      });
      expect(screen.getByText('This query is not valid.')).toBeInTheDocument();

      act(() => {
        emit!.subscriber!.destination.next({ state: 'Done' });
      });
      expect(screen.getByText('This query is valid.')).toBeInTheDocument();

      fireEvent.click(screen.getByRole('button', { name: /add$/i }));

      // Waits for the form to be removed, meaning the correlation got successfully saved
      await waitForElementToBeRemoved(() => screen.queryByRole('button', { name: /add$/i }));

      expect(mocks.reportInteraction).toHaveBeenLastCalledWith('grafana_correlations_added');

      // the table showing correlations should have appeared
      expect(screen.getByRole('table')).toBeInTheDocument();
    });
  });

  describe('With correlations', () => {
    afterEach(() => {
      mocks.reportInteraction.mockClear();
    });

    let queryRowsByCellValue: (columnName: Matcher, textValue: Matcher) => HTMLTableRowElement[];
    let getHeaderByName: (columnName: Matcher) => HTMLTableCellElement;
    let queryCellsByColumnName: (columnName: Matcher) => HTMLTableCellElement[];

    beforeEach(async () => {
      const renderResult = await renderWithContext(
        {
          loki: mockDataSource(
            {
              uid: 'loki',
              name: 'loki',
              readOnly: false,
              jsonData: {},
              access: 'direct',
              type: 'datasource',
            },
            {
              logs: true,
            }
          ),
          prometheus: mockDataSource(
            {
              uid: 'prometheus',
              name: 'prometheus',
              readOnly: false,
              jsonData: {},
              access: 'direct',
              type: 'datasource',
            },
            {
              metrics: true,
            }
          ),
          elastic: mockDataSource(
            {
              uid: 'elastic',
              name: 'elastic',
              readOnly: false,
              jsonData: {},
              access: 'direct',
              type: 'datasource',
            },
            {
              metrics: true,
              logs: true,
            }
          ),
        },
        [
          {
            sourceUID: 'loki',
            targetUID: 'loki',
            uid: '1',
            label: 'Some label',
            config: { field: 'line', target: {}, type: 'query' },
          },
          {
            sourceUID: 'prometheus',
            targetUID: 'loki',
            uid: '2',
            label: 'Prometheus to Loki',
            config: { field: 'label', target: {}, type: 'query' },
          },
        ]
      );
      queryRowsByCellValue = renderResult.queryRowsByCellValue;
      queryCellsByColumnName = renderResult.queryCellsByColumnName;
      getHeaderByName = renderResult.getHeaderByName;
    });

    it('shows a table with correlations', async () => {
      expect(screen.getByRole('table')).toBeInTheDocument();
    });

    it('correctly sorts by source', async () => {
      const sourceHeader = getHeaderByName('Source');
      fireEvent.click(sourceHeader);
      let cells = queryCellsByColumnName('Source');
      cells.forEach((cell, i, allCells) => {
        const prevCell = allCells[i - 1];
        if (prevCell && prevCell.textContent) {
          expect(cell.textContent?.localeCompare(prevCell.textContent)).toBeGreaterThanOrEqual(0);
        }
      });

      fireEvent.click(sourceHeader);
      cells = queryCellsByColumnName('Source');
      cells.forEach((cell, i, allCells) => {
        const prevCell = allCells[i - 1];
        if (prevCell && prevCell.textContent) {
          expect(cell.textContent?.localeCompare(prevCell.textContent)).toBeLessThanOrEqual(0);
        }
      });
    });

    it('correctly adds new correlation', async () => {
      const addNewButton = screen.getByRole('button', { name: /add new/i });
      expect(addNewButton).toBeInTheDocument();
      fireEvent.click(addNewButton);

      fireEvent.change(screen.getByRole('textbox', { name: /label/i }), { target: { value: 'A Label' } });
      fireEvent.change(screen.getByRole('textbox', { name: /description/i }), { target: { value: 'A Description' } });

      // set source datasource picker value
      fireEvent.keyDown(screen.getByLabelText(/^source$/i), { keyCode: 40 });
      fireEvent.click(within(screen.getByLabelText('Select options menu')).getByText('prometheus'));

      // set target datasource picker value
      fireEvent.keyDown(screen.getByLabelText(/^target$/i), { keyCode: 40 });
      fireEvent.click(screen.getByText('elastic'));

      fireEvent.change(screen.getByRole('textbox', { name: /target field/i }), { target: { value: 'Line' } });

      await waitForElementToBeRemoved(() => screen.queryByText(/loading query editor/i));

      fireEvent.click(screen.getByRole('button', { name: /add$/i }));

      // the form should get removed after successful submissions
      await waitForElementToBeRemoved(() => screen.queryByRole('button', { name: /add$/i }));

      expect(mocks.reportInteraction).toHaveBeenLastCalledWith('grafana_correlations_added');
    });

    it('correctly closes the form when clicking on the close icon', async () => {
      const addNewButton = screen.getByRole('button', { name: /add new/i });
      expect(addNewButton).toBeInTheDocument();
      fireEvent.click(addNewButton);

      fireEvent.click(screen.getByRole('button', { name: /close$/i }));

      expect(screen.queryByRole('button', { name: /add$/i })).not.toBeInTheDocument();
    });

    it('correctly deletes correlations', async () => {
      // A row with the correlation should exist
      expect(screen.getByRole('cell', { name: /some label/i })).toBeInTheDocument();

      const tableRows = queryRowsByCellValue('Source', 'loki');

      const deleteButton = within(tableRows[0]).getByRole('button', { name: /delete correlation/i });

      expect(deleteButton).toBeInTheDocument();

      fireEvent.click(deleteButton);

      const confirmButton = within(tableRows[0]).getByRole('button', { name: /delete$/i });
      expect(confirmButton).toBeInTheDocument();

      fireEvent.click(confirmButton);

      await waitForElementToBeRemoved(() => screen.queryByRole('cell', { name: /some label$/i }));

      expect(mocks.reportInteraction).toHaveBeenLastCalledWith('grafana_correlations_deleted');
    });

    it('correctly edits correlations', async () => {
      const tableRows = queryRowsByCellValue('Source', 'loki');

      const rowExpanderButton = within(tableRows[0]).getByRole('button', { name: /toggle row expanded/i });
      fireEvent.click(rowExpanderButton);

      expect(mocks.reportInteraction).toHaveBeenLastCalledWith('grafana_correlations_details_expanded');

      await waitForElementToBeRemoved(() => screen.queryByText(/loading query editor/i));

      fireEvent.change(screen.getByRole('textbox', { name: /label/i }), { target: { value: 'edited label' } });
      fireEvent.change(screen.getByRole('textbox', { name: /description/i }), {
        target: { value: 'edited description' },
      });

      expect(screen.queryByRole('cell', { name: /edited label$/i })).not.toBeInTheDocument();

      fireEvent.click(screen.getByRole('button', { name: /save$/i }));

      await waitFor(() => {
        expect(screen.queryByRole('cell', { name: /edited label$/i })).toBeInTheDocument();
      });

      expect(mocks.reportInteraction).toHaveBeenLastCalledWith('grafana_correlations_edited');
    });
  });

  describe('Read only correlations', () => {
    const correlations: Correlation[] = [
      {
        sourceUID: 'loki',
        targetUID: 'loki',
        uid: '1',
        label: 'Some label',
        config: { field: 'line', target: {}, type: 'query' },
      },
    ];

    beforeEach(async () => {
      await renderWithContext(
        {
          loki: mockDataSource({
            uid: 'loki',
            name: 'loki',
            readOnly: true,
            jsonData: {},
            access: 'direct',
            meta: { info: { logos: {} } } as DataSourcePluginMeta,
            type: 'datasource',
          }),
        },
        correlations
      );
    });

    it("doesn't render delete button", async () => {
      // A row with the correlation should exist
      expect(screen.getByRole('cell', { name: /some label/i })).toBeInTheDocument();

      expect(screen.queryByRole('button', { name: /delete correlation/i })).not.toBeInTheDocument();
    });

    it('edit form is read only', async () => {
      // A row with the correlation should exist
      const rowExpanderButton = screen.getByRole('button', { name: /toggle row expanded/i });

      fireEvent.click(rowExpanderButton);

      expect(mocks.reportInteraction).toHaveBeenLastCalledWith('grafana_correlations_details_expanded');

      // wait for the form to be rendered and query editor to be mounted
      await waitForElementToBeRemoved(() => screen.queryByText(/loading query editor/i));

      // form elements should be readonly
      const labelInput = screen.getByRole('textbox', { name: /label/i });
      expect(labelInput).toBeInTheDocument();
      expect(labelInput).toHaveAttribute('readonly');

      const descriptionInput = screen.getByRole('textbox', { name: /description/i });
      expect(descriptionInput).toBeInTheDocument();
      expect(descriptionInput).toHaveAttribute('readonly');

      // we don't expect the save button to be rendered
      expect(screen.queryByRole('button', { name: 'save' })).not.toBeInTheDocument();
    });
  });
});<|MERGE_RESOLUTION|>--- conflicted
+++ resolved
@@ -16,23 +16,16 @@
 import { MockDataSourceApi } from 'test/mocks/datasource_srv';
 import { getGrafanaContextMock } from 'test/mocks/getGrafanaContextMock';
 
-<<<<<<< HEAD
 import { DataSourcePluginMeta, PanelData } from '@grafana/data';
-=======
-import { DataSourcePluginMeta } from '@grafana/data';
->>>>>>> e19957bb
 import {
   BackendSrv,
   FetchError,
   FetchResponse,
   setDataSourceSrv,
   BackendSrvRequest,
-<<<<<<< HEAD
   QueryRunnerFactory,
   setQueryRunnerFactory,
-=======
   reportInteraction,
->>>>>>> e19957bb
 } from '@grafana/runtime';
 import { GrafanaContext } from 'app/core/context/GrafanaContext';
 import { contextSrv } from 'app/core/services/context_srv';
@@ -236,7 +229,6 @@
   return renderResult;
 };
 
-<<<<<<< HEAD
 const mockQueryRunner = () => {
   let emitter: { subscriber: Subscriber<PanelData> | undefined } = {};
   const observable: Observable<PanelData> = new Observable((subscriber) => {
@@ -255,7 +247,7 @@
 };
 
 let emit: ((value?: PanelData | undefined) => void) | undefined;
-=======
+
 jest.mock('app/core/services/context_srv');
 
 const mocks = {
@@ -269,7 +261,6 @@
     mocks.reportInteraction(...args);
   },
 }));
->>>>>>> e19957bb
 
 beforeAll(() => {
   mocks.contextSrv.hasPermission.mockImplementation(() => true);
