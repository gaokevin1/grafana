--- conflicted
+++ resolved
@@ -1,11 +1,7 @@
-<<<<<<< HEAD
-  core:
-    image: grafana/grafana:main-ubuntu
-=======
 
   # k3s:
   #   image: "rancher/k3s:${K3S_VERSION:-latest}"
-  #   command: 
+  #   command:
   #   - server
   #   tmpfs:
   #   - /run
@@ -19,7 +15,7 @@
   #   - .:/output
   #   ports:
   #   - 6443:6443
-  
+
   mysql25:
     image: arm64v8/mysql:oracle
     environment:
@@ -52,7 +48,6 @@
 
   stack25:
     image: grafana/grafana:dev-ubuntu
->>>>>>> 4cc1b36d
     ports:
       - 3025:3000
     volumes:
@@ -88,24 +83,13 @@
     depends_on:
       mysql25:
         condition: service_healthy
-  
+
   entity-store:
-    image: grafana/grafana:main-ubuntu
+    image: grafana/grafana:dev-ubuntu
     volumes:
       - ./docker/blocks/hgmt/entity.ini:/etc/grafana/grafana.ini
     links:
-<<<<<<< HEAD
-      - core
-
-#  plugins:
-#    image: grafana/grafana:main-ubuntu
-#    volumes:
-#      - ./docker/blocks/hgmt/plugins.ini:/etc/grafana/grafana.ini
-#    links:
-#      - core
-=======
       - stack25
       - stack26
       - mysql25
-      - mysql26
->>>>>>> 4cc1b36d
+      - mysql26